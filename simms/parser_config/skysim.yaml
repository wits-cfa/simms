--- conflicted
+++ resolved
@@ -2,50 +2,6 @@
   _include: (simms.parser_config)simms-cabs.yaml
 
 inputs:
-<<<<<<< HEAD
-  _use: libs.sys_noise.inputs
-  ms:
-    info: Measurement set
-    dtype: MS
-    required: yes
-    must_exist: no
-  catalogue: 
-    info: Catalogue file containing sources. A full description of accepted units can be found in the documentation.
-    dtype: File
-    required: yes
-  cat-delim: 
-    info: Delimeter that is used in the catalogue
-    dtype: str
-  column:
-    info: Data column for simulation
-    dtype: str
-    default: MODEL_DATA
-    required: no
-  cat-species:
-    info: type of catalogue e.g. PyBDSF
-    dtype: str
-    required: no
-    choices: ['bdsf_gaul', 'aegean']
-  mode:
-    info: Simulation mode. To create a new column use "sim"; to add to column use "add"; to subtract from column use "subtract".
-    dtype: str
-    default: sim
-    choices: ['sim', 'add', 'subtract']
-
-  die:
-    info: Direction independent effects
-    dtype: File
-    required: no
-  dde:
-    info: Direction dependent effects
-    dtype: File
-    required: no
-  mapping:
-    info: File that specifies the names of columns that are expected vs the the names of the columns given in the catalogue
-    dtype: File
-    required: no
-=======
   _use: libs.cabs.skysim.inputs
->>>>>>> d0be83c9
 outputs:
   {}