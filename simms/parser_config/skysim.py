--- conflicted
+++ resolved
@@ -1,11 +1,3 @@
-<<<<<<< HEAD
-import click
-from omegaconf import OmegaConf
-from scabha.schema_utils import clickify_parameters
-
-import simms
-from simms.parser_config.utils import load, load_sources
-=======
 import os
 import simms
 from simms.parser_config.utils import load, load_sources
@@ -16,7 +8,6 @@
 from simms import BIN, get_logger 
 from simms.skymodel import catalogue, thisdir as skysimdir
 import glob
->>>>>>> 8807cdb7
 
 log = get_logger(BIN.skysim)
 
@@ -41,9 +32,6 @@
 @clickify_parameters(config)
 def runit(**kwargs):
     opts = OmegaConf.create(kwargs)
-<<<<<<< HEAD
-    print(opts)
-=======
     cat = opts.catalogue
     ms = opts.ms
     map_path = opts.mapping
@@ -56,5 +44,4 @@
             key = value
         catcols.append(key)
 
-        
->>>>>>> 8807cdb7
+        