--- conflicted
+++ resolved
@@ -1,18 +1,4 @@
-import glob
 import os
-<<<<<<< HEAD
-
-import click
-from omegaconf import OmegaConf
-from scabha.basetypes import File
-from scabha.schema_utils import clickify_parameters, paramfile_loader
-
-import simms
-from simms import BIN, get_logger
-from simms.parser_config.utils import load, load_sources
-from simms.skymodel import catalogue
-from simms.skymodel import thisdir as skysimdir
-=======
 import simms
 from simms.parser_config.utils import load, load_sources, thisdir as skysimdir
 from scabha.schema_utils import clickify_parameters, paramfile_loader
@@ -29,7 +15,6 @@
 from simms.skymodel.converters import *
 from casacore.tables import table
 from tqdm import tqdm
->>>>>>> 43fef6a5
 
 log = get_logger(BIN.skysim)
 
@@ -62,12 +47,6 @@
     mapcols = OmegaConf.create({})
 
     for key in mapdata:
-<<<<<<< HEAD
-        value = mapdata.get(key)
-        if value != None:
-            key = value
-        catcols.append(key)
-=======
         catkey = mapdata.get(key) or key
         mapcols[key] = (catkey, [])
 
@@ -274,4 +253,3 @@
     plt.grid(True)
     plt.savefig(f'visibilites')  
     plt.close()  
->>>>>>> 43fef6a5
