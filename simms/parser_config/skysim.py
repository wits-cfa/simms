import glob
import os
<<<<<<< HEAD

import click
from omegaconf import OmegaConf
from scabha.basetypes import File
from scabha.schema_utils import clickify_parameters, paramfile_loader

import simms
from simms import BIN, get_logger
from simms.parser_config.utils import load, load_sources
from simms.skymodel import catalogue
from simms.skymodel import thisdir as skysimdir
=======
import os
import simms
from simms.parser_config.utils import load, load_sources, thisdir as skysimdir
from scabha.schema_utils import clickify_parameters, paramfile_loader
from scabha.basetypes import File
import click
from omegaconf import OmegaConf
from simms import BIN, get_logger 
#from simms.skymodel import catalogue, thisdir as skysimdir
import glob
from simms.utilities import CatalogueError
>>>>>>> dbc8f2dc

log = get_logger(BIN.skysim)

command = BIN.skysim
command = BIN.skysim
sources = load_sources(["library/sys_noise"])
<<<<<<< HEAD
thisdir = os.path.dirname(__file__)
=======
thisdir  = os.path.dirname(__file__)
thisdir  = os.path.dirname(__file__)
>>>>>>> dbc8f2dc
config = load(command, use_sources=sources)

source_files = glob.glob(f"{thisdir}/library/*.yaml")
sources = [File(item) for item in source_files]
parserfile = File(f"{thisdir}/{command}.yaml")
config = paramfile_loader(parserfile, sources)[command]


#skyspec = paramfile_loader(os.path.join(skysimdir, "skysim.yaml"))
#print(skyspec)

@click.command(command)
@click.version_option(str(simms.__version__))
@clickify_parameters(config)
def runit(**kwargs):
    opts = OmegaConf.create(kwargs)
    cat = opts.catalogue
    ms = opts.ms
    map_path = opts.mapping
    mapdata = OmegaConf.load(map_path)
    mapcols = OmegaConf.create({})
    cattypes = []
    for key in mapdata:
<<<<<<< HEAD
        value = mapdata.get(key)
        if value != None:
            key = value
        catcols.append(key)
=======
        catkey = mapdata.get(key) or key
        mapcols[key] = (catkey, [])

    print(mapcols)



    with open(cat) as stdr:
        header = stdr.readline().strip()

        if not header.startswith("#format:"):
            raise CatalogueError("Catalogue needs to have a header starting with the string #format:")
        
        header = header.strip().replace("#format:", "").strip()
        header = header.split()

        for line in stdr.readlines():
            if line.startswith("#"):
                continue
            rowdata = line.strip().split()
            assert len(rowdata) == len(header) #raise cat error
            #print(line)
            for key in mapcols:
                #print(key, mapcols[key])
                catkey = mapcols[key][0]
                print(catkey)
                if catkey not in header:
            
                    continue
                
                index = header.index(catkey)
                mapcols[key][1].append(rowdata[index])

        print(mapcols)    #print(mapcols)
            #print(header)
            #print(line[2])
>>>>>>> dbc8f2dc
<|MERGE_RESOLUTION|>--- conflicted
+++ resolved
@@ -1,6 +1,5 @@
 import glob
 import os
-<<<<<<< HEAD
 
 import click
 from omegaconf import OmegaConf
@@ -12,31 +11,13 @@
 from simms.parser_config.utils import load, load_sources
 from simms.skymodel import catalogue
 from simms.skymodel import thisdir as skysimdir
-=======
-import os
-import simms
-from simms.parser_config.utils import load, load_sources, thisdir as skysimdir
-from scabha.schema_utils import clickify_parameters, paramfile_loader
-from scabha.basetypes import File
-import click
-from omegaconf import OmegaConf
-from simms import BIN, get_logger 
-#from simms.skymodel import catalogue, thisdir as skysimdir
-import glob
-from simms.utilities import CatalogueError
->>>>>>> dbc8f2dc
 
 log = get_logger(BIN.skysim)
 
 command = BIN.skysim
 command = BIN.skysim
 sources = load_sources(["library/sys_noise"])
-<<<<<<< HEAD
 thisdir = os.path.dirname(__file__)
-=======
-thisdir  = os.path.dirname(__file__)
-thisdir  = os.path.dirname(__file__)
->>>>>>> dbc8f2dc
 config = load(command, use_sources=sources)
 
 source_files = glob.glob(f"{thisdir}/library/*.yaml")
@@ -45,8 +26,9 @@
 config = paramfile_loader(parserfile, sources)[command]
 
 
-#skyspec = paramfile_loader(os.path.join(skysimdir, "skysim.yaml"))
-#print(skyspec)
+skyspec = paramfile_loader(os.path.join(skysimdir, "skyspec.yaml"))
+print(skyspec)
+
 
 @click.command(command)
 @click.version_option(str(simms.__version__))
@@ -60,46 +42,7 @@
     mapcols = OmegaConf.create({})
     cattypes = []
     for key in mapdata:
-<<<<<<< HEAD
         value = mapdata.get(key)
         if value != None:
             key = value
-        catcols.append(key)
-=======
-        catkey = mapdata.get(key) or key
-        mapcols[key] = (catkey, [])
-
-    print(mapcols)
-
-
-
-    with open(cat) as stdr:
-        header = stdr.readline().strip()
-
-        if not header.startswith("#format:"):
-            raise CatalogueError("Catalogue needs to have a header starting with the string #format:")
-        
-        header = header.strip().replace("#format:", "").strip()
-        header = header.split()
-
-        for line in stdr.readlines():
-            if line.startswith("#"):
-                continue
-            rowdata = line.strip().split()
-            assert len(rowdata) == len(header) #raise cat error
-            #print(line)
-            for key in mapcols:
-                #print(key, mapcols[key])
-                catkey = mapcols[key][0]
-                print(catkey)
-                if catkey not in header:
-            
-                    continue
-                
-                index = header.index(catkey)
-                mapcols[key][1].append(rowdata[index])
-
-        print(mapcols)    #print(mapcols)
-            #print(header)
-            #print(line[2])
->>>>>>> dbc8f2dc
+        catcols.append(key)