import logging
from datetime import datetime
from typing import Union

import astropy.units as u
import numpy as np
import yaml
from astropy.constants import k_B
from astropy.time import Time
from casacore.measures import measures
from casacore.tables import table
from omegaconf import OmegaConf
from scabha.basetypes import File, List

from simms import BIN, constants
from simms.telescope.layouts import SIMMS_TELESCOPES, custom_telescopes
from simms.utilities import ObjDict

log = logging.getLogger(BIN.telsim)


class Array:
    """
    The Array class has functions for converting from one coordinate system to another.
    """

    def __init__(
        self,
        layout: Union[str, File],
        degrees: bool = True,
        sefd: Union[int, float, List[Union[int, float]]] = None,
        tsys_over_eta: Union[int, float, List[Union[int, float]]] = None,
        sensitivity_file: File = None,
        subarray_list: List[str] = None,
        subarray_range: List[int] = None,
        subarray_file: File = None,
    ):
        """
        layout: str|File
                    : specify an observatory as a str or a file.
                        If a string is given, then will attenpt to find
                        layout in package database
        degrees: boolean
                    : Specify whether the long-lat is in degrees or not. Default is true.
        """

        self.degrees = degrees
        if layout.lower() == "vla":
            log.warning("VLA configuration not specified. Will default to the C configuration (vla-c).")
            layout = "vla-c"

        if layout not in SIMMS_TELESCOPES:
            fname = File(layout)
            if fname.EXISTS:
                self.layout = OmegaConf.load(fname)
                if "centre" not in self.layout:
                    centre = calculate_array_centre(self.layout.antlocations)
                    write_centre_to_array_config(fname, centre)
                    self.layout.centre = centre
            else:
                raise FileNotFoundError(f"Layout file {fname} not found.")
        else:
            self.layout = SIMMS_TELESCOPES[layout]

        if subarray_list:
            self.layout = custom_telescopes(layout=layout, subarray_list=subarray_list)
        elif subarray_range:
            self.layout = custom_telescopes(layout=layout, subarray_range=subarray_range)
        elif subarray_file:
            self.layout = custom_telescopes(layout=layout, subarray_file=subarray_file)

        self.sefd = sefd
        self.tsys_over_eta = tsys_over_eta
        self.sensitivity_file = sensitivity_file
        self.noise_freqs = None

        self.__set_arrayinfo()
        if self.layout.coord_sys == "geodetic":
            self.set_itrf()

    def __set_arrayinfo(self):
        """
        - Extract the array information from the schema
        - Set values to SI units
        """

        centre = self.layout.centre
        xyz = np.array(self.layout.antlocations)
        nant, ndim = xyz.shape
        self.nant = nant

        self.alt0 = 0 if len(centre) == 2 else centre[2]

        if self.layout.coord_sys == "geodetic":
            if ndim == 2:
                xyz = np.hstack(xyz, np.zeros(nant))
            if self.degrees:
                xyz[:, 0] = np.deg2rad(xyz[:, 0])
                xyz[:, 1] = np.deg2rad(xyz[:, 1])

                self.lon0 = np.deg2rad(centre[0])
                self.lat0 = np.deg2rad(centre[1])
            else:
                self.lon0 = centre[0]
                self.lat0 = centre[1]

            self.geodtic_antennas = xyz

        elif self.layout.coord_sys == "itrf":
            if ndim == 2:
                raise RuntimeError("Input antenna ITRF coordinates have 2 coordinates. Three (X,Y,Z) are required.")
            self.lon0, self.lat0, self.alt0 = self.global2geodetic(*centre)
            self.x0, self.y0, self.z0 = centre
            self.antlocations = xyz
        else:
            raise ValueError("Unknown coordinate system. Please use Geodetic (WGS84) or ITRF (XYZ)")

        self.mount = self.layout["mount"]
        self.names = self.layout["antnames"]
        self.coordsys = self.layout["coord_sys"]
        self.size = self.layout["size"]

        if self.sefd is None:
            sefd = self.layout.get("sefd", None)
            self.sefd = sefd
            if self.sensitivity_file:
                sensitivity_data = OmegaConf.load(self.sensitivity_file)
                if "sefd" in sensitivity_data:
                    self.sefd = sensitivity_data["sefd"]

                if "freq" in sensitivity_data:
                    self.noise_freqs = sensitivity_data["freq"]

            if isinstance(sefd, (float, int)):
                self.sefd = [sefd]
            elif (not isinstance(sefd, str)) and isinstance(sefd, (list, List)):
                self.sefd = sefd

        if self.tsys_over_eta and self.sefd is None:
            self.sefd = 2 * k_B.value * self.tsys_over_eta / (np.pi * np.array(self.size) ** 2 / 4)

        elif self.tsys_over_eta is None and self.sefd is None:
            tsys_over_eta = self.layout.get("tsys_over_eta", None)
            self.tsys_over_eta = tsys_over_eta
            if self.sensitivity_file:
                if "tsys_over_eta" in sensitivity_data and "sefd" not in sensitivity_data:
                    self.tsys_over_eta = sensitivity_data["tsys_over_eta"]
                    self.sefd = list(2 * k_B.value * self.tsys_over_eta / (np.pi * np.array(self.size) ** 2 / 4))

            if isinstance(sefd, (float, int)):
                self.sefd = [sefd]
            elif (not isinstance(sefd, str)) and isinstance(sefd, (list, List)):
                self.sefd = sefd

    def set_itrf(self):
        if not hasattr(self, "antlocations"):
            self.antlocations, xyz0 = self.geodetic2global()
            self.x0, self.y0, self.z0 = xyz0

    def geodetic2global(self):
        """
        Convert the antenna positions from the geodetic (WGS84) frame to the global (ITRF/ECEF) frame

        Returns
        ----
        An array of the antennas XYZ positions and an array of the array center in XYZ
        """

        longitude = self.geodtic_antennas[:, 0]
        latitude = self.geodtic_antennas[:, 1]
        altitude = self.geodtic_antennas[:, 2]

        ref_longitude = self.lon0
        ref_latitude = self.lat0
        ref_altitude = self.alt0

        nnp = constants.earth_emaj / np.sqrt(1 - constants.esq * np.sin(latitude) ** 2)
        nn0 = constants.earth_emaj / np.sqrt(1 - constants.esq * np.sin(ref_latitude**2))

        # calculating the global coordinates of the antennas.
        x = (nnp + altitude) * np.cos(latitude) * np.cos(longitude)
        y = (nnp + altitude) * np.cos(latitude) * np.sin(longitude)
        z = ((1 - constants.esq) * nnp + altitude) * np.sin(latitude)

        # calculating the global coordinates of the array center.
        x0 = (nn0 + ref_altitude) * np.cos(ref_latitude) * np.cos(ref_longitude)
        y0 = (nn0 + ref_altitude) * np.cos(ref_latitude) * np.sin(ref_longitude)
        z0 = ((1 - constants.esq) * nn0 + ref_altitude) * np.sin(ref_latitude)

        xyz = np.column_stack((x, y, z))
        xyz0 = np.array([x0, y0, z0])

        return xyz, xyz0

    def global2geodetic(self, X, Y, Z):
        """
        Convert the antenna positions from the global (ITRF/ECEF) frame to the geodetic (WGS84) frame.

        Parameters
        ----
        (X,Y,Z): float
                : global coordinates of the antennas.

        Returns
        ----
        (phi,lam,h): float
                : geodetic coordinates of the antennas.
        """

        f = 1 / 298.257223563
        b = constants.earth_emaj * (1 - f)
        ep2 = (constants.earth_emaj**2 - b**2) / b**2

        p = (X**2 + Y**2) ** 0.5
        theta = np.arctan2(Z * constants.earth_emaj, p * b)

        sin_theta = np.sin(theta)
        cos_theta = np.cos(theta)

        phi = np.arctan2(Z + ep2 * b * sin_theta**3, p - constants.esq * constants.earth_emaj * cos_theta**3)
        lam = np.arctan2(Y, X)
        v = constants.earth_emaj / (1 - constants.esq * np.sin(phi) ** 2) ** 0.5
        h = p / np.cos(phi) - v

        geodetic = np.array((lam, phi, h))

        return geodetic

    def geodetic2local(self):
        """
        Converts the antenna positions from the geodetic (WGS84) frame to the local (ENU) frame

        Returns
        ---
        An array of the antenna positions in the local frame ENU
        """
        if not hasattr(self, "antlocations"):
            self.set_arrayinfo()

        longitude = self.antlocations[:, 0]
        latitude = self.antlocations[:, 1]

        # we need the positions in xyz
        xyz, xyz0 = self.geodetic2global()
        x, y, z = zip(*xyz)
        x0, y0, z0 = xyz0[0, 0], xyz0[0, 1], xyz0[0, 2]

        delta_x = x - x0
        delta_y = y - y0
        delta_z = z - z0

        cos_long = np.cos(longitude)
        sin_long = np.sin(longitude)
        cos_lat = np.cos(latitude)
        sin_lat = np.sin(latitude)

        east = -sin_long * delta_x + cos_long * delta_y + 0 * delta_z
        north = -sin_lat * cos_long * delta_x - sin_lat * sin_long * delta_y + cos_lat * delta_z
        height = cos_lat * cos_long * delta_x + cos_lat * sin_long * delta_y + sin_lat * delta_z

        enu = np.column_stack((east, north, height))

        return enu

    def uvgen(
        self, pointing_direction, dtime, ntimes, start_freq, dfreq, nchan, start_time=None, start_ha=None
    ) -> ObjDict:
        """
        Generate uvw coordimates

        Parameters
        ---

        pointing_direction: List[str]
                    : pointing direction.
        dtime: int
                    : integration time.
        ntimes: int
                    : number of times the sky should be snapped.
        start_freq: Union[str,float]
                    : starting freq of the observation.
        dfreq: Union[str,float]
                    : frequency interval.
        nchan: int
                    : number of channels.

        start_time: Union[str, List[str]]
<<<<<<< HEAD
                    : start time of the observation date and time ("YYYY/MM/DD 12:00:00",
                                                                    ["EPOCH", "YYYY/MM/DD 12:00:00"])
=======
                    : start time of the observation date and time
                    ("YYYY/MM/DD 12:00:00", ["EPOCH", "YYYY/MM/DD 12:00:00"])
>>>>>>> 930d2297
                        default is the current machine time.
        start_ha: float
                    : start hour angle in radians

        Returns
        ---
        An array of the uvw time dependent positions, the time array and the frequency array
        """
        dm = measures()

        latitude = self.lat0

        if len(pointing_direction) == 3:
            ra_dec = dm.direction(rf=pointing_direction[0], v0=pointing_direction[1], v1=pointing_direction[2])
        else:
            ra_dec = dm.direction(rf="J2000", v0=pointing_direction[1], v1=pointing_direction[2])
        ra0 = ra_dec["m0"]["value"]
        dec0 = ra_dec["m1"]["value"]

        if not start_time:
            date = datetime.now()
            start_time = date.strftime("%Y-%m-%dT%H:%M:%S")
            start_day = Time(start_time, format="isot", scale="utc")
        else:
            if isinstance(start_time, str):
                start_day = Time(start_time, format="isot", scale="utc")

        start_time_sec = start_day.to_value("mjd") * 24 * 3600
        total_time = ntimes * dtime
        time_entries = np.array([start_time_sec + i * dtime for i in range(ntimes)])

        if start_ha:
            ih0 = start_ha * constants.PI
        else:
            # obs_location = EarthLocation(lon=longitude * u.rad, lat=latitude * u.rad)
            gmst = start_day.sidereal_time(kind="mean", longitude=0 * u.deg)
            gmst_rad = gmst.to_value("rad")
            gha = gmst_rad - ra0
            gha = gha % (2 * constants.PI)

            start_day_rads = start_day.to_value("mjd") % 1
            start_day_rads *= 24 * 15 * constants.PI / 180
            ih0 = gha

        total_time_rad = np.deg2rad(total_time / 3600 * 15)
        h0 = ih0 + np.linspace(-total_time_rad / 2, total_time_rad / 2, ntimes)

        source_elevations = self.get_source_elevation(latitude, dec0, h0)

        # Transformation matrix
        dec = np.ones(ntimes) * dec0
        transform_matrix = np.array(
            [
                [np.sin(h0), np.cos(h0), np.zeros(ntimes)],
                [-np.sin(dec) * np.cos(h0), np.sin(dec) * np.sin(h0), np.cos(dec)],
                [-np.cos(dec) * np.cos(h0), np.cos(dec) * np.sin(h0), np.sin(dec)],
            ]
        )

        antenna1_list = []
        antenna2_list = []
        baseline_list = []

        # Compute baselines and track antenna coordinates
        for i in range(self.nant):
            for j in range(i + 1, self.nant):
                baseline_list.append(self.antlocations[j] - self.antlocations[i])
                antenna1_list.append(i)
                antenna2_list.append(j)

        bl_array = np.vstack(baseline_list)

        u_coord = (
            np.outer(transform_matrix[0, 0], bl_array[:, 0])
            + np.outer(transform_matrix[0, 1], bl_array[:, 1])
            + np.outer(transform_matrix[0, 2], bl_array[:, 2])
        )
        v_coord = (
            np.outer(transform_matrix[1, 0], bl_array[:, 0])
            + np.outer(transform_matrix[1, 1], bl_array[:, 1])
            + np.outer(transform_matrix[1, 2], bl_array[:, 2])
        )
        w_coord = (
            np.outer(transform_matrix[2, 0], bl_array[:, 0])
            + np.outer(transform_matrix[2, 1], bl_array[:, 1])
            + np.outer(transform_matrix[2, 2], bl_array[:, 2])
        )

        u_coord, v_coord, w_coord = [x.flatten() for x in (u_coord, v_coord, w_coord)]
        uvw = np.column_stack((u_coord, v_coord, w_coord))

        time_table = []
        for time_entry in time_entries:
            baseline_time = [time_entry] * len(baseline_list)
            time_table.append(baseline_time)

        time_table = np.array(time_table).flatten()

        start_freq = dm.frequency(v0=start_freq)["m0"]["value"]
        dfreq = dm.frequency(v0=dfreq)["m0"]["value"]
        end_freq = start_freq + dfreq * (nchan - 1)

        freqs = np.linspace(start_freq, end_freq, nchan)

        uvcoverage = ObjDict(
            {
                "antenna1": antenna1_list,
                "antenna2": antenna2_list,
                "uvw": uvw,
                "freqs": freqs,
                "times": time_table,
                "source_elevations": source_elevations,
                "ra0": ra0,
                "dec0": dec0,
            }
        )

        return uvcoverage

    def get_source_elevation(self, latitude: float, declination: float, hour_angles: List[float]) -> List[float]:
        """
        Track the source during the observation and get its elevation.

        Parameters
        ----
        latitude: float
                : latitude of the observer in radians.
        declination: float
                : declination of the source in radians.
        hour_angles: array[float]
                : hour angles of the source in radians.

        Returns
        ----
        source_elevations: array[float]
                : the elevations of the source in degrees.
        """

        sin_elevation = np.sin(declination) * np.sin(latitude) + np.cos(declination) * np.cos(latitude) * np.cos(
            hour_angles
        )

        elevation = np.degrees(np.arcsin(sin_elevation))

        return elevation

    def get_antenna_elevation(self, ant_latitudes: List[float], dec: float, h0: float, ntimes: int) -> List[float]:
        """
        Get the elevations of the antennas at the observing times.

        Parameters
        ---

        ant_latitudes: Array[float]
                : latitudes of all the antennas in radians.
        declination: float
                : declination of the source in radians.
        h0: Array[float]
                : hour angles of the source in radians

        Returns
        ---

        antenna_elevations: Array[float]
                : the elevations of the antennas in degrees.
        """

        nants = self.nant
        antenna_elevations = np.zeros((nants, ntimes))

        for i in range(nants):
            antenna_elevations[i] = np.sin(dec) * np.sin(ant_latitudes[i]) + np.cos(dec) * np.cos(
                ant_latitudes[i]
            ) * np.cos(h0)

        altitude = np.degrees(np.arcsin(antenna_elevations))

        return altitude


def ms_addrow(ms, subtable: str, nrows: int):
    subtab = table(f"{ms}::{subtable}", readonly=False, lockoptions="user", ack=False)
    try:
        subtab.lock(write=True)
        subtab.addrows(nrows)

    finally:
        subtab.unlock()
        subtab.close()


def calculate_array_centre(ant_locations: List[List[float]]) -> List[float]:
    """
    Calculate the geometric centre of an array given the antenna locations.

    Parameters
    ----------
    ant_locations : List[List[float]]
        A list of antenna locations, where each location is a list of [X, Y, Z] coordinates.

    Returns
    -------
    List[float]
        The [X, Y, Z] coordinates of the geometric centre of the array.
    """
    # convert to NumPy array and compute mean along axis 0 (across antennas)
    ant_array = np.array(ant_locations)
    centre = np.mean(ant_array, axis=0)

    return centre.tolist()


def write_centre_to_array_config(array_config_path: File, centre: List[float]) -> None:
    """
    Write the calculated centre to the array configuration YAML file.

    Parameters
    ----------
    array_config_path : File
        Path to the array configuration YAML file.
    centre : List[float]
        The [X, Y, Z] coordinates of the geometric centre to write.
    """
    with open(array_config_path, "r") as f:
        array_info = yaml.safe_load(f)

    array_info["centre"] = centre

    with open(array_config_path, "w") as f:
        yaml.dump(array_info, f)<|MERGE_RESOLUTION|>--- conflicted
+++ resolved
@@ -285,13 +285,8 @@
                     : number of channels.
 
         start_time: Union[str, List[str]]
-<<<<<<< HEAD
-                    : start time of the observation date and time ("YYYY/MM/DD 12:00:00",
-                                                                    ["EPOCH", "YYYY/MM/DD 12:00:00"])
-=======
                     : start time of the observation date and time
                     ("YYYY/MM/DD 12:00:00", ["EPOCH", "YYYY/MM/DD 12:00:00"])
->>>>>>> 930d2297
                         default is the current machine time.
         start_ha: float
                     : start hour angle in radians
