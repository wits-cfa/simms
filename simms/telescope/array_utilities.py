--- conflicted
+++ resolved
@@ -3,11 +3,7 @@
 import ephem
 from .layouts import known
 from typing import Union
-<<<<<<< HEAD
 from simms import constants, utilities
-=======
-import constants
->>>>>>> 4596cd7b
 
 
 class Array():
@@ -16,7 +12,7 @@
     """
 
     def __init__(self, layout: Union[str, utilities.File],
-                 degrees:bool = True):
+                degrees:bool = True):
         """
         layout: str|File
                     : specify an observatory as a str or a file. 
@@ -144,10 +140,10 @@
 
 
     def uvgen(self, longitude, latitude,
-              pointing_direction,
-              dtime, ntimes,
-              start_freq, dfreq, nchan,
-              start_time=None, start_ha=None) -> utilities.ObjDict:
+            pointing_direction,
+            dtime, ntimes,
+            start_freq, dfreq, nchan,
+            start_time=None, start_ha=None) -> utilities.ObjDict:
         """
         Generate uvw coordimates
 
@@ -190,7 +186,6 @@
         ra = ra_dec['m0']['value']
         dec = ra_dec['m1']['value']
         
-<<<<<<< HEAD
         tot_ha = ntimes*dtime/3600 * constants.hour_angle
         # Determine hour angle range start
         if start_time:
@@ -199,13 +194,6 @@
             ih0 = start_ha
         else:
             ih0 = -tot_ha/2
-=======
-        #hour angle 
-        ih0,date_read,H0,altitude = self.source_info(longitude,
-                                                     latitude,
-                                                     pointing_direction,
-                                                     date[1])
->>>>>>> 4596cd7b
         
         h0 = ih0 + np.linspace(0, tot_ha, ntimes)
         
@@ -231,9 +219,6 @@
             antenna1_list.append(antenna1)
             antenna2_list.append(antenna2)
 
-<<<<<<< HEAD
-        #starting time of the observation in seconds(sunce 1970)
-=======
         bl_array = np.vstack(baseline_list)
     
         u_coord = np.outer(transform_matrix[0,0],bl_array[:,0]) + np.outer(transform_matrix[0,1],bl_array[:,1]) \
@@ -246,9 +231,7 @@
         u_coord, v_coord, w_coord = [ x.flatten() for x in (u_coord, v_coord, w_coord) ]
         uvw = np.column_stack((u_coord,v_coord,w_coord))
         
-       
         #starting time of the observation in seconds(since 1970) 
->>>>>>> 4596cd7b
         start_time_rad = dm.epoch(*date)['m0']['value']
         start_time_rad = start_time_rad * 24 * 3600
 
@@ -257,32 +240,21 @@
 
         #the time table
         time_entries = np.arange(start_time_rad,total_time,dtime)
-<<<<<<< HEAD
-        start_freq = dm.frequency(*start_freq)['m0']['value']
-        dfreq = dm.frequency(*dfreq)['m0']['value']
-=======
         
         start_freq = dm.frequency(v0=start_freq)['m0']['value']
         dfreq = dm.frequency(v0=dfreq)['m0']['value']
         
 
->>>>>>> 4596cd7b
         total_bandwidth = start_freq + dfreq * nchan
 
         frequency_entries = np.arange(start_freq,total_bandwidth,dfreq)
 
-<<<<<<< HEAD
         uvcoverage = utilities.ObjDict({
-            'antenna1': antenna1,
-            'antenna2': antenna2,
-=======
-        uvcoverage = {
             'antenna1': antenna1_list,
             'antenna2': antenna2_list,
->>>>>>> 4596cd7b
             'uvw': uvw,
             'freqs': frequency_entries,
-            'times': time_entries
+            'times': time_entries,
         })
 
         return uvcoverage
@@ -316,7 +288,7 @@
 
         longitude = np.deg2rad(longitude)
         latitude = np.deg2rad(latitude)
-       
+
         # Set up observer
         obs = ephem.Observer()
         obs.lon, obs.lat = longitude, latitude
