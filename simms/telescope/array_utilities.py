from typing import Union

import ephem
import numpy as np
from casacore.measures import measures
<<<<<<< HEAD
import ephem
from layouts import known
from typing import Union
=======

>>>>>>> 6f7c4e95
from simms import constants, utilities

from .layouts import known


class Array:
    """
    The Array class has functions for converting from one coordinate system to another.
    """

    def __init__(self, layout: Union[str, utilities.File], degrees: bool = True):
        """
        layout: str|File
                    : specify an observatory as a str or a file.
                        If a string is given, then will attenpt to find
                        layout in package database
        degrees: boolean
                    : Specify whether the long-lat is in degrees or not. Default is true.


        """

        self.layout = layout
        self.degrees = degrees
        self.observatories = known()

    def set_arrayinfo(self):
        """
        Extract the array information from the schema
        """
        # check if the provided array is one of the default arrays.
        fname = None
        vla = None
        if isinstance(self.layout, str):
            if self.layout.startswith("vla-"):
                fname = self.observatories["vla"]
                vla = True
            else:
                fname = self.observatories[self.layout]
                vla = False

        else:
            fname = self.layout

        info = utilities.readyaml(fname)
        if vla:
            self.antlocations = np.array(info["antlocations"][self.layout])
        else:
            self.antlocations = np.array(info["antlocations"])

        self.centre = np.array(info["centre"])
        self.mount = info["mount"]
        self.names = info["antnames"]
        self.coordsys = info["coord_sys"]

        if self.degrees and self.coordsys.lower() == "geodetic":
            self.antlocations = np.deg2rad(self.antlocations)
            self.centre = np.deg2rad(self.centre)

    def geodetic2global(self):
        """
        Convert the antenna positions from the geodetic frame to the global frame

        Returns
        ----
        An array of the antennas XYZ positions and an array of the array center in XYZ
        """

        self.set_arrayinfo()

        longitude = self.antlocations[:, 0]
        latitude = self.antlocations[:, 1]
        altitude = self.antlocations[:, 2]

        ref_longitude, ref_latitude, ref_altitude = self.centre

        nnp = constants.earth_emaj / np.sqrt(1 - constants.esq * np.sin(latitude) ** 2)
        nn0 = constants.earth_emaj / np.sqrt(1 - constants.esq * np.sin(ref_latitude**2))

        # calculating the global coordinates of the antennas.
        x = (nnp + altitude) * np.cos(latitude) * np.cos(longitude)
        y = (nnp + altitude) * np.cos(latitude) * np.sin(longitude)
        z = ((1 - constants.esq) * nnp + altitude) * np.sin(latitude)

        # calculating the global coordinates of the array center.
        x0 = (nn0 + ref_altitude) * np.cos(ref_latitude) * np.cos(ref_longitude)
        y0 = (nn0 + ref_altitude) * np.cos(ref_latitude) * np.sin(ref_longitude)
        z0 = ((1 - constants.esq) * nn0 + ref_altitude) * np.sin(ref_latitude)

        xyz = np.column_stack((x, y, z))
        xyz0 = np.column_stack((x0, y0, z0))

        return xyz, xyz0

    def geodetic2local(self):
        """
        Converts the antenna positions from the geodetic frame to the local frame

        Returns
        ---
        An array of the antenna positions in the local frame ENU
        """
        if not hasattr(self, "antlocations"):
            self.set_arrayinfo()

        longitude = self.antlocations[:, 0]
        latitude = self.antlocations[:, 1]

        # we need the positions in xyz
        xyz, xyz0 = self.geodetic2global()
        x, y, z = zip(*xyz)
        x0, y0, z0 = xyz0[0, 0], xyz0[0, 1], xyz0[0, 2]

        # calculate the vector from the origin to the antenna position
        delta_x = x - x0
        delta_y = y - y0
        delta_z = z - z0

        # local frame components.
        east = -np.sin(longitude) * delta_x + np.cos(longitude) * delta_y + 0 * delta_z
        north = (
            -np.sin(latitude) * np.cos(longitude) * delta_x
            - np.sin(latitude) * np.sin(longitude) * delta_y
            + np.cos(latitude) * delta_z
        )
        height = (
            np.cos(latitude) * np.cos(longitude) * delta_x
            + np.cos(latitude) * np.sin(longitude) * delta_y
            + np.sin(latitude) * delta_z
        )

        # arranging the components into an array.
        enu = np.column_stack((east, north, height))

        return enu

    def uvgen(
        self,
        longitude,
        latitude,
        pointing_direction,
        dtime,
        ntimes,
        start_freq,
        dfreq,
        nchan,
        date,
        start_time=None,
        start_ha=None,
    ) -> utilities.ObjDict:
        """
        Generate uvw coordimates

        Parameters
        ---

        longitude: float
                    : longitude of the observer
        latitude: float
                    : latitude of the observer
        pointing_direction: List[str]
                    : pointing direction.
        dtime: int
                    : integration time.
        ntimes: int
                    : number of times the sky should be snapped.
        start_freq: Union[str,float]
                    : starting freq of the observation.
        dfreq: Union[str,float]
                    : frequency interval.
        nchan: int
                    : number of channels.
        date: str
                    : starting time of the observation.
        start_time: Union[str, List[str]]
                    : start hour time
        start_ha: float
                    : start hour angle

        Returns
        ---
        An array of the uvw time dependent positions, the time array and the frequency array
        """
        # casacore direction and epoch measures
        dm = measures()

        # xyz coordinates of the array
        positions_global, _ = self.geodetic2global()

        # convert the direction using measures
        ra_dec = dm.direction(*pointing_direction)
        ra = ra_dec["m0"]["value"]
        dec = ra_dec["m1"]["value"]

        tot_ha = ntimes * dtime / 3600 * constants.hour_angle
        # Determine hour angle range start
        if start_time:
            ih0 = self.get_start_ha(longitude, latitude, ra, start_time)
        elif start_ha:
            ih0 = start_ha
        else:
            ih0 = -tot_ha / 2

        h0 = ih0 + np.linspace(0, tot_ha, ntimes)

        first = [np.sin(h0), np.cos(h0), np.array([0.0 for _ in range(len(h0))])]

        second = [
            -np.sin(dec) * np.cos(h0),
            np.sin(dec) * np.sin(h0),
            np.array([np.cos(dec) for _ in range(len(h0))]),
        ]

        third = [
            np.cos(dec) * np.cos(h0),
            -np.cos(dec) * np.sin(h0),
            np.array([np.sin(dec) for _ in range(len(h0))]),
        ]

        transform_matrix = np.vstack([first, second, third])

        # the transformation matrix
        transform_matrix = np.array(
            [
                [np.sin(h0), np.cos(h0), np.array([0.0 for _ in range(len(h0))])],
                [
                    -np.sin(dec) * np.cos(h0),
                    np.sin(dec) * np.sin(h0),
                    np.array([np.cos(dec) for _ in range(len(h0))]),
                ],
                [
                    np.cos(dec) * np.cos(h0),
                    -np.cos(dec) * np.sin(h0),
                    np.array([np.sin(dec) for _ in range(len(h0))]),
                ],
            ]
        )

        # calculating the baselines
        antenna1_list = []
        antenna2_list = []
        baseline_list = []
        baselines_info = self.baseline_info(antlocations=positions_global)
        for base in baselines_info:
            bl = base["baseline"]
            antenna1 = base["antenna1"]
            antenna2 = base["antenna2"]
            baseline_list.append(bl)
            antenna1_list.append(antenna1)
            antenna2_list.append(antenna2)

        bl_array = np.vstack(baseline_list)

        u_coord = (
            np.outer(transform_matrix[0, 0], bl_array[:, 0])
            + np.outer(transform_matrix[0, 1], bl_array[:, 1])
            + np.outer(transform_matrix[0, 2], bl_array[:, 2])
        )
        v_coord = (
            np.outer(transform_matrix[1, 0], bl_array[:, 0])
            + np.outer(transform_matrix[1, 1], bl_array[:, 1])
            + np.outer(transform_matrix[1, 2], bl_array[:, 2])
        )
        w_coord = (
            np.outer(transform_matrix[2, 0], bl_array[:, 0])
            + np.outer(transform_matrix[2, 1], bl_array[:, 1])
            + np.outer(transform_matrix[2, 2], bl_array[:, 2])
        )

        u_coord, v_coord, w_coord = [x.flatten() for x in (u_coord, v_coord, w_coord)]
        uvw = np.column_stack((u_coord, v_coord, w_coord))

        # starting time of the observation in seconds(since 1970)
        # start_time_rad = dm.epoch(start_time)["m0"]["value"]
        start_time_rad = dm.epoch(*date)["m0"]["value"]
        start_time_rad = start_time_rad * 24 * 3600

        # total time of observation
        total_time = start_time_rad + ntimes * dtime

        # the time table
        time_entries = np.arange(start_time_rad, total_time, dtime)

        start_freq = dm.frequency(v0=start_freq)["m0"]["value"]
        dfreq = dm.frequency(v0=dfreq)["m0"]["value"]

        total_bandwidth = start_freq + dfreq * nchan

        frequency_entries = np.arange(start_freq, total_bandwidth, dfreq)

        uvcoverage = utilities.ObjDict(
            {
                "antenna1": antenna1_list,
                "antenna2": antenna2_list,
                "uvw": uvw,
                "freqs": frequency_entries,
                "times": time_entries,
            }
        )

        return uvcoverage

    def baseline_info(self, antlocations):
        """
        This function calculates the baselines and store the
        information in a dictionary.
        """
        baseline_info = []
        for i in range(antlocations.shape[0]):
            for j in range(i + 1, antlocations.shape[0]):
                baseline = antlocations[j] - antlocations[i]
                baseline_entry = {"antenna1": i, "antenna2": j, "baseline": baseline}
                baseline_info.append(baseline_entry)
        return baseline_info

    # stolen from https://github.com/SpheMakh/uvgen/blob/master/uvgen.py
    def get_start_ha(self, longitude, latitude, ra, date):
        """
        TODO(mukundi) add docstring
        """

        longitude = np.deg2rad(longitude)
        latitude = np.deg2rad(latitude)

        # Set up observer
        obs = ephem.Observer()
        obs.lon, obs.lat = longitude, latitude

        obs.date = date
        lst = obs.sidereal_time()

        def change(angle):
            if angle > 2 * np.pi:
                angle -= 2 * np.pi
            elif angle < 0:
                angle += 2 * np.pi
            return angle

        # Lets find transit (hour angle = 0, or LST=RA)
        lst, ra = map(change, (lst, ra))
        diff = (lst - ra) / (2 * np.pi)

        date = obs.date
        obs.date = date + diff
        # LST should now be transit
        transit = change(obs.sidereal_time())
        if ra == 0:
            obs.date = date - lst / (2 * np.pi)
        elif transit - ra > 0.1 * np.pi / 12:
            obs.date = date - diff

        # This is the time at transit
        ih0 = change((obs.date) / (2 * np.pi) % (2 * np.pi))
        # Account for the lower hemisphere
        if latitude < 0:
            ih0 -= np.pi
            obs.date -= 0.5

        return ih0<|MERGE_RESOLUTION|>--- conflicted
+++ resolved
@@ -3,13 +3,9 @@
 import ephem
 import numpy as np
 from casacore.measures import measures
-<<<<<<< HEAD
 import ephem
 from layouts import known
 from typing import Union
-=======
-
->>>>>>> 6f7c4e95
 from simms import constants, utilities
 
 from .layouts import known
