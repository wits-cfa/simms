import logging
import os
import shutil
from typing import List, Union

import dask
import dask.array as da
import daskms
import numpy as np
from casacore.measures import measures
from daskms import xds_to_table
from omegaconf import OmegaConf
from scabha.basetypes import File
from scipy import interpolate
from tqdm.dask import TqdmCallback

from simms import BIN, PCKGDIR
from simms.constants import PI
from simms.telescope import array_utilities as autils
from simms.utilities import get_noise

CORR_TYPES = OmegaConf.load(f"{PCKGDIR}/telescope/ms_corr_types.yaml").CORR_TYPES
dm = measures()


# Numpy does the correct type setting for strings
def nda(items):
    """Convert a list of items to a Dask array with appropriate dtype."""
    np_array = np.array(items)
    return da.asarray(np_array)
<<<<<<< HEAD
=======

>>>>>>> bc741929

log = logging.getLogger(BIN.telsim)

def remove_ms(ms: Union[File, str]):
    if os.path.exists(ms):
        shutil.rmtree(ms, ignore_errors=True)
        log.debug(f"MS file {ms} exists. It will be overriden.")
    else:
        log.debug(f"MS file {ms} is being created.")


def create_ms(
    ms: str,
    telescope_name: Union[str, File],
    pointing_direction: str,
    dtime: int,
    ntimes: int,
    start_freq: Union[str, float],
    dfreq: Union[str, float],
    nchan: int,
    correlations: str,
    row_chunks: int,
    sefd: float,
    column: str,
    smooth: str = None,
    fit_order: int = None,
    start_time: Union[str, List[str]] = None,
    start_ha: float = None,
    freq_range: str = None,
    sfile: File = None,
    tsys_over_eta: float = None,
    subarray_list: List[str] = None,
    subarray_range: List[int] = None,
    subarray_file: File = None,
    low_source_limit: Union[float, str] = None,
    high_source_limit: Union[float, str] = None,
):
    "Creates an empty Measurement Set for an observation using given observation parameters"

    remove_ms(ms)
    telescope_array = autils.Array(
        telescope_name,
        sefd=sefd,
        tsys_over_eta=tsys_over_eta,
        sensitivity_file=sfile,
        subarray_list=subarray_list,
        subarray_range=subarray_range,
        subarray_file=subarray_file,
    )

    size = telescope_array.size
    mount = telescope_array.mount
    antnames = telescope_array.names
    antlocation = telescope_array.antlocations

    if freq_range:
        start_freq = parse_frequency(freq_range[0], "freq-range start-freq")
        end_freq = parse_frequency(freq_range[1], "freq-range end-freq")
        nchan = int(freq_range[2])
        dfreq = (end_freq - start_freq) / (nchan - 1)
    else:
        start_freq = parse_frequency(start_freq, "start-freq")
        dfreq = parse_frequency(dfreq, "dfreq")
        end_freq = start_freq + dfreq * (nchan - 1)

    freqs = np.linspace(start_freq, end_freq, nchan)

    uvcoverage_data = telescope_array.uvgen(
        pointing_direction,
        dtime,
        ntimes,
        "0Hz",
        "0Hz",
        nchan,
        start_time,
        start_ha,
    )

    num_rows = uvcoverage_data.times.shape[0]
    num_row_chunks = row_chunks

    num_chans = len(freqs)
    num_corr = len(correlations)
    corr_types = np.array([[CORR_TYPES[x] for x in correlations]])
    # TODO(sphe) use casacore to determine this
    if num_corr == 2:
        corr_products = np.array([([0, 0], [1, 1])])
    else:
        corr_products = np.array([([0, 0], [0, 1], [1, 0], [1, 1])])

    num_ants = antlocation.shape[0]
    ant1 = uvcoverage_data.antenna1 * ntimes
    ant2 = uvcoverage_data.antenna2 * ntimes

    if len(pointing_direction) == 3:
        ra_dec = dm.direction(rf=pointing_direction[0], v0=pointing_direction[1], v1=pointing_direction[2])
    else:
        log.warning("Option --direction  not given reference frame. Assuming J2000.")
        ra_dec = dm.direction(rf="J2000", v0=pointing_direction[0], v1=pointing_direction[1])

    ra = ra_dec["m0"]["value"]
    dec = ra_dec["m1"]["value"]

    phase_dir = np.array([[[ra, dec]]])

    data = da.zeros((num_rows, num_chans, num_corr), chunks=(num_row_chunks, num_chans, num_corr))
    times = da.from_array(uvcoverage_data.times, chunks=num_row_chunks)
    time_range = np.array([[uvcoverage_data.times[0], uvcoverage_data.times[-1]]])
    uvw = da.from_array(uvcoverage_data.uvw, chunks=(num_row_chunks, 3))
    antenna1 = da.from_array(ant1, chunks=num_row_chunks)
    antenna2 = da.from_array(ant2, chunks=num_row_chunks)
    interval = da.full(num_rows, dtime)
    interval = da.rechunk(interval, chunks=num_row_chunks)
    sigma = da.full((num_rows, num_corr), 1.0)
    sigma = da.rechunk(sigma, chunks=(num_row_chunks, num_corr))
    sigma_spec = da.full((num_rows, num_chans, num_corr), 1.0)
    sigma_spec = da.rechunk(sigma_spec, chunks=(num_row_chunks, num_chans, num_corr))
    flag = da.zeros(
        (num_rows, num_chans, num_corr),
        dtype=bool,
        chunks=(num_row_chunks, num_chans, num_corr),
    )

    freqs = freqs.reshape(1, freqs.shape[0])
    channel_widths = da.full(freqs.shape, dfreq)
    total_bandwidth = nchan * dfreq

    ds = {
        "DATA": (("row", "chan", "corr"), data),
        "UVW": (("row", "uvw_dim"), uvw),
        "TIME": (("row"), times),
        "TIME_CENTROID": (("row"), times),
        "INTERVAL": (("row"), interval),
        "EXPOSURE": (("row"), interval),
        "ANTENNA1": (("row"), antenna1),
        "ANTENNA2": (("row"), antenna2),
        "SIGMA": (("row", "corr"), sigma),
        "WEIGHT": (("row", "corr"), sigma),
        "SIGMA_SPECTRUM": (("row", "chan", "corr"), sigma_spec),
        "WEIGHT_SPECTRUM": (("row", "chan", "corr"), sigma_spec),
        "FLAG": (("row", "chan", "corr"), flag),
        "FLAG_CATEGORY": (("row", "flagcat", "chan", "corr"), flag[:, None, :, :]),
    }

    dd_id = 0
    ddid = da.rechunk(da.full(num_rows, dd_id), chunks=num_row_chunks)

    ds["DATA_DESC_ID"] = ("row",), ddid

    field_id = 0
    ds["FIELD_ID"] = ("row"), da.full_like(ddid, fill_value=field_id)

    scan_number = 1
    ds["SCAN_NUMBER"] = ("row"), da.full_like(ddid, fill_value=scan_number)

    state_id = 0
    ds["STATE_ID"] = ("row"), da.full_like(ddid, fill_value=state_id)

    array_id = 0
    ds["ARRAY_ID"] = ("row"), da.full_like(ddid, fill_value=array_id)

    obs_id = 0
    ds["OBSERVATION_ID"] = ("row"), da.full_like(ddid, fill_value=obs_id)

    proc_id = 0
    ds["PROCESSOR_ID"] = ("row"), da.full_like(ddid, fill_value=proc_id)

    nbaselines = num_ants * (num_ants - 1) // 2

    sefd = telescope_array.sefd
    noise_freqs = telescope_array.noise_freqs

    if sefd:
        dummy_data = np.random.randn(num_rows, num_chans, num_corr) + 1j * np.random.randn(
            num_rows, num_chans, num_corr
        )

        # Lifted from https://github.com/SpheMakh/msutils/blob/master/MSUtils/ClassESW.py
        if noise_freqs:

            def freqs_hz(freqs):
                freqs_hz = []
                for i in np.array(freqs).flatten():
                    freqs_hz.append(parse_frequency(i, "frequencies for SEFD"))
                return freqs_hz

            x = freqs_hz(noise_freqs)
            y = sefd

            ms_freqs = freqs_hz(freqs)

            if smooth == "polyn":
                fit_parms = np.polyfit(x, y, fit_order)
                fit_func = np.poly1d(fit_parms)
            elif smooth == "spline":
                sorted_x, sorted_y = zip(*sorted(zip(x, y)))
                fit_parms = interpolate.splrep(sorted_x, sorted_y, s=fit_order)

                def fit_func(freqs):
                    return interpolate.splev(freqs, fit_parms, der=0)

            sefd_chan = fit_func(ms_freqs)
            noise_chan = sefd_chan / np.sqrt(2 * dfreq * dtime)
            if len(noise_chan.shape) > 1:
                noise_chan = noise_chan[0]
            noisy_data = da.array(dummy_data * noise_chan[None, :, None], like=data).rechunk(chunks=data.chunks)

        elif not noise_freqs:
            noise = get_noise(sefd, dtime, dfreq)

            if isinstance(noise, (float, int)):
                noisy_data = da.array(dummy_data * noise, like=data).rechunk(chunks=data.chunks)

            else:
                dummy_data_resh = dummy_data.reshape((ntimes, nbaselines, num_chans, num_corr))
                noisy_dummy_data = dummy_data_resh * np.array(noise)[None, :, None, None]
                noisy_result = noisy_dummy_data.reshape((ntimes * nbaselines, num_chans, num_corr))
                noisy_data = da.array(noisy_result, like=data).rechunk(chunks=data.chunks)

        ds[column] = (("row", "chan", "corr"), noisy_data)

    src_elevs = uvcoverage_data.source_elevations
    expanded_src_elevations = []

    for elevation in src_elevs:
        all_baselines_elevation_per_time = [elevation] * nbaselines
        expanded_src_elevations.append(all_baselines_elevation_per_time)

    expanded_src_elevations = np.array(expanded_src_elevations).flatten()

    flag_row = np.zeros(num_rows, dtype=bool)

    if low_source_limit:
        for i in range(num_rows):
            if expanded_src_elevations[i] < low_source_limit:
                flag_row[i] = True

    if high_source_limit:
        for i in range(num_rows):
            if expanded_src_elevations[i] > high_source_limit:
                flag_row[i] = True

    ds["FLAG_ROW"] = (("row",), da.from_array(flag_row, chunks=num_row_chunks))

    main_table = daskms.Dataset(ds, coords={"ROWID": ("row", da.arange(num_rows))})

    write_main = xds_to_table(main_table, ms, columns="ALL", descriptor="ms(False)")
    with TqdmCallback(desc=f"Writing the Main Table to {ms}"):
        dask.compute(write_main)

    pol_response = da.array([[[1.0 + 0.0j, 0.0 + 0.0j], [0.0 + 0.0j, 1.0 + 0.0j]]])

    receptor_angles = np.tile([0, 0.5 * PI], (num_ants, 1))

    feed_ds = {
        "ANTENNA_ID": (("row"), da.arange(num_ants)),
        "BEAM_ID": (("row"), da.from_array(np.full(num_ants, -1))),
        "BEAM_OFFSET": (
            ("row", "receptors", "radec"),
            da.from_array(np.zeros((num_ants, 2, 2), dtype=float)),
        ),
        "INTERVAL": (("row"), da.from_array(np.full(num_ants, 1.0e30))),
        "NUM_RECEPTORS": (("row"), da.from_array(np.full(num_ants, 2))),
        "SPECTRAL_WINDOW_ID": (("row"), da.from_array(np.full(num_ants, -1))),
        # TODO: @Allycan Account for circular polarisation
        "POLARIZATION_TYPE": (
            ("row", "receptors"),
            da.from_array(np.full((num_ants, 2), (["X", "Y"]))),
        ),
        "RECEPTOR_ANGLE": (
            ("row", "receptors"),
            da.from_array(receptor_angles),
        ),
        "POL_RESPONSE": (
            ("row", "receptors", "receptors-2"),
            da.from_array(np.full((num_ants, 2, 2), pol_response)),
        ),
    }

    feed_table = daskms.Dataset(feed_ds)
    ms_desc = "ms_subtable(True)"
    write_feed = xds_to_table(feed_table, f"{ms}::FEED", descriptor=ms_desc)
    with TqdmCallback(desc=f"Writing the FEED table to {ms}"):
        dask.compute(write_feed)

    spw_ds = {
        "CHAN_FREQ": (("row", "chan"), da.from_array(freqs)),
        "CHAN_WIDTH": (("row", "chan"), channel_widths),
        "EFFECTIVE_BW": (("row", "chan"), channel_widths),
        "RESOLUTION": (("row", "chan"), channel_widths),
        "REF_FREQ": (("row"), da.from_array([start_freq])),
        "MEAS_RES_FREQ": (("row"), da.from_array([start_freq])),
        "TOTAL_BANDWIDTH": (("row"), da.from_array([total_bandwidth])),
        "NUM_CHAN": (("row"), da.from_array([nchan])),
        "NAME": (("row"), da.from_array(["00"])),
        "NET_SIDEBAND": (("row"), da.array([1])),
        "FREQ_GROUP_NAME": (("row"), da.from_array(["GROUP 1"])),
    }

    spw_table = daskms.Dataset(spw_ds)

    write_spw = xds_to_table(spw_table, f"{ms}::SPECTRAL_WINDOW")
    with TqdmCallback(desc=f"Writing the SPECTRAL_WINDOW table to {ms}"):
        dask.compute(write_spw)

    if isinstance(size, (int, float)):
        dish_diameter = [size] * num_ants
    else:
        dish_diameter = np.array(size)

    if isinstance(mount, str):
        ant_mount = [mount] * num_ants
    else:
        ant_mount = np.array(mount)

    names = np.array(antnames)
    teltype = ["GROUND_BASED"] * num_ants
    ant_ds = {
        "DISH_DIAMETER": (("row"), da.from_array(dish_diameter)),
        "MOUNT": (("row"), da.from_array(ant_mount)),
        "POSITION": (("row", "xyz"), da.from_array(antlocation)),
        "NAME": (("row"), da.from_array(names)),
        "STATION": (("row"), da.from_array(names)),
        "TYPE": (("row"), da.from_array(teltype)),
    }

    ant_table = daskms.Dataset(ant_ds)

    write_ant = xds_to_table(ant_table, f"{ms}::ANTENNA", descriptor=ms_desc)
    with TqdmCallback(desc=f"Writing the ANTENNA table to {ms}"):
        dask.compute(write_ant)

    field_name = "TARGET"
    ftimes = [0.0]

    fld_ds = {
        "NAME": (("row"), nda([field_name])),
        "PHASE_DIR": (("row", "field-poly", "field-dir"), da.from_array(phase_dir)),
        "DELAY_DIR": (("row", "field-poly", "field-dir"), da.from_array(phase_dir)),
        "REFERENCE_DIR": (("row", "field-poly", "field-dir"), da.from_array(phase_dir)),
        "TIME": (("row"), da.from_array(ftimes)),
        "SOURCE_ID": (("row"), da.from_array([field_id])),
    }

    fld_table = daskms.Dataset(fld_ds)

    write_fld = xds_to_table(fld_table, f"{ms}::FIELD", descriptor=ms_desc)
    with TqdmCallback(desc=f"Writing the FIELD table to {ms}"):
        dask.compute(write_fld)

    obs_ds = {
        "TIME_RANGE": (("row", "obs-exts"), da.from_array(time_range)),
        "OBSERVER": (("row"), da.from_array(np.array(["simms simulator"]))),
        "PROJECT": (("row"), da.from_array(np.array(["simms simulation"]))),
        "TELESCOPE_NAME": (("row"), da.from_array(np.array([telescope_name]))),
    }

    obs_table = daskms.Dataset(obs_ds)

    write_obs = xds_to_table(obs_table, f"{ms}::OBSERVATION", descriptor=ms_desc)
    with TqdmCallback(desc=f"Writing the OBSERVATION table to {ms}"):
        dask.compute(write_obs)

    pol_ds = {
        "NUM_CORR": (("row"), da.from_array(np.array([num_corr]))),
        "CORR_PRODUCT": (("row", "corr", "corrprod_idx"), da.from_array(corr_products)),
        "CORR_TYPE": (("row", "corr"), da.from_array(corr_types)),
    }

    pol_table = daskms.Dataset(pol_ds)

    write_pol = xds_to_table(pol_table, f"{ms}::POLARIZATION", descriptor=ms_desc)
    with TqdmCallback(desc=f"Writing the POLARIZATION table to {ms}"):
        dask.compute(write_pol)

    phase_arr = da.from_array(np.full((num_rows, 1, 2), phase_dir))

    pntng_ds = {
        # "TARGET": (("row", "point-poly", "radec"), phase_arr),
        "TIME": (("row"), da.from_array(uvcoverage_data.times)),
        "INTERVAL": (("row"), da.from_array(np.full(num_rows, dtime))),
        "TRACKING": (("row"), da.from_array(np.full(num_rows, True))),
        "DIRECTION": (("row", "point-poly", "radec"), phase_arr),
    }

    pntng_table = daskms.Dataset(pntng_ds)

    write_pntng = xds_to_table(pntng_table, f"{ms}::POINTING", descriptor=ms_desc)
    with TqdmCallback(desc=f"Writing the POINTING table to {ms}"):
        dask.compute(
            write_pntng,
        )

    # # check this
    # dir_ds = {
    #     "DIRECTION": (("row", "point-poly", "radec"), phase_arr),
    # }

    # dir_table = daskms.Dataset(dir_ds)

    # write_dir = xds_to_table(dir_table, f"{ms}::POINTING", columns=["DIRECTION"], descriptor=ms_desc)
    # with TqdmCallback(desc=f"Writing the DIRECTION column to POINTING table to {ms}"):
    #     dask.compute(write_dir)

    # add PROCESSOR table
    processor_table = daskms.Dataset(
        {
            "TYPE": (("row",), nda(["CORRELATOR"])),
            "SUB_TYPE": (("row",), nda(["UNSET"])),
            "TYPE_ID": (("row",), nda([proc_id])),
            "MODE_ID": (("row",), nda([proc_id])),
            "FLAG_ROW": (("row",), nda([False])),
        }
    )

    with TqdmCallback(desc=f"Writing the PROCESSOR table to {ms}"):
        dask.compute(
            xds_to_table(processor_table, f"{ms}::PROCESSOR"),
        )

    # add DATA_DESC table
    datadesc_table = daskms.Dataset(
        {
            "SPECTRAL_WINDOW_ID": (("row",), da.array([dd_id])),
            "POLARIZATION_ID": (("row",), da.array([dd_id])),
            "LAG_ID": (("row",), da.array([0])),
            "FLAG_ROW": (("row",), da.array([False])),
        }
    )

    with TqdmCallback(desc=f"Writing the DATA_DESCRIPTION table to {ms}"):
        dask.compute(
            xds_to_table(datadesc_table, f"{ms}::DATA_DESCRIPTION"),
        )

    # add state table
    state_table = daskms.Dataset(
        {
            "SIG": (("row",), da.array([True])),
            "REF": (("row",), da.array([False])),
            "CAL": (("row",), da.array([0.0])),
            "LOAD": (("row",), da.array([0.0])),
            "SUB_SCAN": (("row",), da.array([state_id])),
            "OBS_MODE": (("row",), nda(["OBSERVE_TARGET.ON_SOURCE"])),
            "FLAG_ROW": (("row",), da.array([False], dtype=bool)),
        }
    )

    with TqdmCallback(desc=f"Writing the STATE table to {ms}"):
        dask.compute(
            xds_to_table(state_table, f"{ms}::STATE", descriptor=ms_desc),
        )

    log.info(f"{ms} successfully generated.")


def parse_frequency(value, option: str):
    """Parses a frequency value which may be a string with units or a float without units.

    Parameters
    -----------
    value: Union[str, float, int]
        The frequency value to parse.
    """
    dm = measures()

    if isinstance(value, str):
        if "Hz" in value:
            freq = dm.frequency(v0=value)["m0"]["value"]
        else:
            log.warning(f"Option --{option} given without units, assuming canonical units 'Hz'.")
            freq = dm.frequency(v0=f"{value}Hz")["m0"]["value"]
    else:
        freq = dm.frequency(v0=f"{value}Hz")["m0"]["value"]

    return freq<|MERGE_RESOLUTION|>--- conflicted
+++ resolved
@@ -28,10 +28,7 @@
     """Convert a list of items to a Dask array with appropriate dtype."""
     np_array = np.array(items)
     return da.asarray(np_array)
-<<<<<<< HEAD
-=======
-
->>>>>>> bc741929
+
 
 log = logging.getLogger(BIN.telsim)
 
