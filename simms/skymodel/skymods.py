<<<<<<< HEAD
import numpy as np

from simms.constants import C, FWHM_scale_fact, gauss_scale_fact
=======
from typing import Optional, Union, List
from scabha.basetypes import File, MS
from simms import BIN, get_logger
from simms.utilities import FITSSkymodelError as SkymodelError
from simms.skymodel.source_factory import singlegauss_1d, contspec
from numba import njit, prange
import numpy as np
from scipy.interpolate import RegularGridInterpolator
from astropy.io import fits
from astropy.wcs import WCS
from astropy.coordinates import SkyCoord
from daskms import xds_from_ms, xds_from_table
from africanus.dft import im_to_vis as dft_im_to_vis
from africanus.gridding.wgridder import model as fft_im_to_vis
from simms.constants import gauss_scale_fact, C, FWHM_scale_fact
>>>>>>> d6751d39
from simms.skymodel.converters import (
    convert2float,
    convert2Hz,
    convert2Jy,
    convert2rad,
<<<<<<< HEAD
    convertdec2rad,
    convertra2rad,
=======
    radec2lm
>>>>>>> d6751d39
)
from simms.skymodel.source_factory import contspec, singlegauss_1d


log = get_logger(BIN.skysim)


def read_ms(ms: MS, spw_id: int, field_id: int, chunks: dict, sefd: float, input_column: str):
    """
    Reads MS info
    Args:
        ms: MS file
        spw_id: spectral window ID
        field_id: field ID
        chunks: dask chunking strategy
        sefd: system equivalent flux density; used if return_noise is True
        input_column: whether to read a column for manipulation
    Returns:
        ms_dsl: xarray dataset list
        ra0: RA of phase-tracking centre in radians
        dec0: Dec of phase-tracking centre in radians
        chan_freqs: MS channel frequencies
        nrows: number of rows
        nchan: number of channels
        ncorr: number of correlations
        noise: RMS noise
        input_column_data: data from input column
    """
    ms_dsl = xds_from_ms(ms, index_cols=["TIME", "ANTENNA1", "ANTENNA2"], chunks=chunks)
    spw_ds = xds_from_table(f"{ms}::SPECTRAL_WINDOW")[0]
    field_ds = xds_from_table(f"{ms}::FIELD")[0]
    
    radec0 = field_ds.PHASE_DIR.data[field_id].compute()
    ra0, dec0 = radec0[0][0], radec0[0][1]
    chan_freqs = spw_ds.CHAN_FREQ.data[spw_id].compute()
    nrow, nchan, ncorr = ms_dsl[0].DATA.data.shape
    
    df = spw_ds.CHAN_WIDTH.data[spw_id][0].compute()
    
    if sefd:
        dt = ms_dsl[0].EXPOSURE.data[0].compute()
        noise = sefd / np.sqrt(2*dt*df)
    else:
        noise = None
        
    if input_column:
        input_column_data =  getattr(ms_dsl[0], input_column).data
        input_column_dims = ("row", "chan", "corr")
    else:
        input_column_data = None
        input_column_dims = None
    
    return ms_dsl, ra0, dec0, chan_freqs, nrow, nchan, df, ncorr, noise, input_column_data, input_column_dims


def add_noise(vis, noise):
    if noise:
        vis += noise * (np.random.randn(*vis.shape) + 1j * np.random.randn(*vis.shape))
    else:
        pass
    

def add_to_column(vis, mod_data, mode):
    if mode in ['subtract', 'add']:
        vis = mod_data - vis if mode == 'subtract' else vis + mod_data
    else:
        pass


class Source:
    
    def __init__(self, name, ra, dec, emaj, emin, pa):
        self.name = name
        self.ra = convertra2rad(ra)
        self.dec = convertdec2rad(dec)
        self.spectrum = None
        self.shape = None
        self.emaj = convert2rad(emaj)
        self.emin = convert2rad(emin)
        self.pa = convert2rad(pa)

<<<<<<< HEAD
    def radec2lm(self, ra0, dec0):
        dra = self.ra - ra0
        self.l = np.cos(self.dec) * np.sin(dra)
        self.m = np.sin(self.dec) * np.cos(dec0) - np.cos(self.dec) * np.sin(
            dec0
        ) * np.cos(dra)

        return self.l, self.m

    @property
    def is_point(self):

        return self.emaj in ("null", None) and self.emin in (None, "null")


# class Shape:
#        def __init__(self, emaj, emin, pa):
#     self.emaj = convert2rad(emaj)
#     self.emin = convert2rad(emin)
#     self.pa = convert2rad(pa)


# def set_shape(self):
#     if self.emaj != 'null':
#         pass
#     else:
#         self.shape = 1


class Spectrum:
    def __init__(
        self,
        stokes_i,
        stokes_q,
        stokes_u,
        stokes_v,
        line_peak,
        line_width,
        line_restfreq,
        cont_reffreq,
        cont_coeff_1,
        cont_coeff_2,
    ):
        self.stokes_i = convert2Jy(stokes_i)
        self.stokes_q = convert2Jy(stokes_q)
        self.stokes_u = convert2Jy(stokes_u)
        self.stokes_v = convert2Jy(stokes_v)
        self.line_peak = convert2Hz(line_peak)
        self.line_width = convert2Hz(line_width)
        self.line_restfreq = convert2Hz(line_restfreq)
        self.cont_reffreq = convert2Hz(cont_reffreq)
        self.cont_coeff_1 = convert2float(cont_coeff_1, null_value=0)
        self.cont_coeff_2 = convert2float(cont_coeff_2, null_value=0)

    def set_spectrum(self, freqs):
        # only Stokes I case
        if all(
            param in [None, "null"]
            for param in [self.stokes_q, self.stokes_u, self.stokes_v]
        ):
            if self.line_peak not in [None, "null"]:
                return singlegauss_1d(
                    freqs, self.stokes_i, self.line_width, self.line_peak
                )
            elif self.cont_reffreq not in [None, "null"]:
                return contspec(
                    freqs, self.stokes_i, self.cont_coeff_1, self.cont_reffreq
                )
            else:
                return self.stokes_i

        # case with Stokes I plus at least one of the other Stokes parameters
        spectrum = []
        for stokes_param in [
            self.stokes_i,
            self.stokes_q,
            self.stokes_u,
            self.stokes_v,
        ]:
            if stokes_param in [None, "null"]:
                spectrum.append(np.zeros_like(freqs))
            elif self.line_peak not in [None, "null"]:
                spectrum.append(
                    singlegauss_1d(freqs, stokes_param, self.line_width, self.line_peak)
                )
            elif self.cont_reffreq not in [None, "null"]:
                spectrum.append(
                    contspec(freqs, stokes_param, self.cont_coeff_1, self.cont_reffreq)
                )
            else:
                spectrum.append(stokes_param * np.ones_like(freqs))

        return np.stack(spectrum, axis=0)


def makesources(data, freqs, ra0, dec0):
    num_sources = len(data["name"][1])

=======
    def set_lm(self, ra0, dec0):
        self.l, self.m = radec2lm(ra0, dec0, self.ra, self.dec)
    
    @property
    def is_point(self):
        return self.emaj in  ('null',None) and self.emin in (None, 'null') 

            
class Spectrum:
    
        def __init__(self, stokes_i, stokes_q, stokes_u, stokes_v, line_peak, line_width, line_restfreq, cont_reffreq, cont_coeff_1, cont_coeff_2):
            self.stokes_i = convert2Jy(stokes_i)
            self.stokes_q = convert2Jy(stokes_q)
            self.stokes_u = convert2Jy(stokes_u)
            self.stokes_v = convert2Jy(stokes_v)
            self.line_peak = convert2Hz(line_peak)
            self.line_width = convert2Hz(line_width)
            self.line_restfreq = convert2Hz(line_restfreq)
            self.cont_reffreq = convert2Hz(cont_reffreq)
            self.cont_coeff_1 = convert2float(cont_coeff_1, null_value=0)
            self.cont_coeff_2 = convert2float(cont_coeff_2, null_value=0)
     
        def make_spectrum(self, freqs):
            # only Stokes I case
            if all(param in [None, "null"] for param in [self.stokes_q, self.stokes_u, self.stokes_v]):
                if self.line_peak not in [None, "null"]:
                    return singlegauss_1d(freqs, self.stokes_i, self.line_width, self.line_peak)
                elif self.cont_reffreq not in [None, "null"]:
                    return contspec(freqs, self.stokes_i, self.cont_coeff_1, self.cont_reffreq)
                else:
                    return self.stokes_i
            
            # case with Stokes I plus at least one of the other Stokes parameters
            spectrum = []
            for stokes_param in [self.stokes_i, self.stokes_q, self.stokes_u, self.stokes_v]:
                if stokes_param in [None, "null"]:
                    spectrum.append(np.zeros_like(freqs))
                elif self.line_peak not in [None, "null"]:
                    spectrum.append(singlegauss_1d(freqs, stokes_param, self.line_width, self.line_peak))
                elif self.cont_reffreq not in [None, "null"]:
                    spectrum.append(contspec(freqs, stokes_param, self.cont_coeff_1, self.cont_reffreq))
                else:
                    spectrum.append(stokes_param * np.ones_like(freqs))
            
            return np.stack(spectrum, axis=0)


def makesources(data, freqs, ra0, dec0):
    num_sources = len(data['name'][1])
    
>>>>>>> d6751d39
    sources = []
    for i in range(num_sources):
        source = Source(
            name=data["name"][1][i],
            ra=data["ra"][1][i],
            dec=data["dec"][1][i],
            emaj=data["emaj"][1][i] if i < len(data["emaj"][1]) else None,
            emin=data["emin"][1][i] if i < len(data["emin"][1]) else None,
            pa=data["pa"][1][i] if i < len(data["pa"][1]) else "0deg",
        )

        spectrum = Spectrum(
            stokes_i=data["stokes_i"][1][i],
            stokes_q=data["stokes_q"][1][i] if i < len(data["stokes_q"][1]) else None,
            stokes_u=data["stokes_u"][1][i] if i < len(data["stokes_u"][1]) else None,
            stokes_v=data["stokes_v"][1][i] if i < len(data["stokes_v"][1]) else None,
            cont_reffreq=(
                data["cont_reffreq"][1][i] if i < len(data["cont_reffreq"][1]) else None
            ),
            line_peak=(
                data["line_peak"][1][i] if i < len(data["line_peak"][1]) else None
            ),
            line_width=(
                data["line_width"][1][i] if i < len(data["line_width"][1]) else None
            ),
            line_restfreq=(
                data["line_restfreq"][1][i]
                if i < len(data["line_restfreq"][1])
                else None
            ),
            cont_coeff_1=(
                (data["cont_coeff_1"][1][i])
                if i < len(data["cont_coeff_1"][1])
                else None
            ),
            cont_coeff_2=(
                data["cont_coeff_2"][1][i] if i < len(data["cont_coeff_2"][1]) else None
            ),
        )
<<<<<<< HEAD

        source.l, source.m = source.radec2lm(ra0, dec0)
        source.spectrum = spectrum.set_spectrum(freqs)
=======
        
        source.set_lm(ra0, dec0)
        source.spectrum = spectrum.make_spectrum(freqs)
>>>>>>> d6751d39
        sources.append(source)

    return sources


<<<<<<< HEAD
def computevis(
    srcs, uvw, freqs, ncorr, polarisation, mod_data=None, noise=None, subtract=False
):
=======
def compute_vis(srcs: List[Source], uvw: np.ndarray, freqs: np.ndarray, ncorr: int, polarisation: bool, basis: str,
                mode: Union[None, str], mod_data: Union[None, np.ndarray], noise: Optional[float] = None):
>>>>>>> d6751d39
    """
    Computes visibilities

    Args:
<<<<<<< HEAD
        srcs (list): List of Source objects.
        uvw (numpy.ndarray): Array of shape (3, nrows) containing the UVW coordinates.
        freqs (numpy.ndarray): Array of shape (nchan,) containing the frequencies.
        ncorr (int): Number of correlations.
        polarisation (bool): True if polarisation information is present, False otherwise.
        mod_data (numpy.ndarray): Array of shape (nrows, nchan, ncorr) containing the model data
            to/from which computed visibilities should be added/subtracted.
        noise (float): RMS noise.
        subtract (bool): True if visibilities should be subtracted from the model data, False otherwise.
=======
        srcs (list):                List of Source objects
        uvw (numpy.ndarray):        Array of shape (3, nrows) containing the UVW coordinates
        freqs (numpy.ndarray):      Array of shape (nchan,) containing the frequencies
        ncorr (int):                Number of correlations
        polarisation (bool):        True if polarisation information is present, False otherwise
        basis (str):                Polarisation basis ("linear" or "circular")
        mod_data (numpy.ndarray):   Array of shape (nrows, nchan, ncorr) containing the model data 
            to/from which computed visibilities should be added/subtracted
        noise (float):              RMS noise
        subtract (bool):            True if visibilities should be subtracted from the model data, False otherwise
>>>>>>> d6751d39

    Returns:
        vis (numpy.ndarray):        Visibility array of shape (nrows, nchan, ncorr)
    """

    wavs = 2.99e8 / freqs
<<<<<<< HEAD
    uvw_scaled = uvw.T[..., np.newaxis] / wavs
    uvw_scaled = -uvw_scaled

=======
    uvw_scaled = uvw.T[...,np.newaxis] / wavs
    
    # helper function to calculate phase factor
    def calculate_phase_factor(source, uvw_scaled):
        el, em = source.l, source.m
        n_term = np.sqrt(1 - el*el - em*em) - 1
        arg = uvw_scaled[0] * el + uvw_scaled[1] * em + uvw_scaled[2] * n_term
        
        if source.emaj in [None, "null"] and source.emin in [None, "null"]:
            # point source
            return np.exp(2 * np.pi * 1j * arg)
        else:
            # extended source
            ell = source.emaj * np.sin(source.pa)
            emm = source.emaj * np.cos(source.pa)
            ecc = source.emin / (1.0 if source.emaj == 0.0 else source.emaj)
            
            fu1 = (uvw_scaled[0]*emm - uvw_scaled[1]*ell) * ecc
            fv1 = (uvw_scaled[0]*ell + uvw_scaled[1]*emm)
            
            shape_phase = fu1 * fu1 + fv1 * fv1
            return np.exp(2 *np.pi * 1j * arg - shape_phase)
    
>>>>>>> d6751d39
    # if polarisation is detected, we need to compute different correlations separately
    if polarisation:
        xx, yy = 0j, 0j
        if ncorr == 2:  # if ncorr is 2, we only need compute XX and YY correlations
            for source in srcs:
<<<<<<< HEAD
                el, em = source.l, source.m
                n_term = np.sqrt(1 - el * el - em * em) - 1
                arg = uvw_scaled[0] * el + uvw_scaled[1] * em + uvw_scaled[2] * n_term
                if source.emaj in [None, "null"] and source.emin in [None, "null"]:
                    phase_factor = np.exp(-2j * np.pi * arg)
                    xx += (
                        source.spectrum[0, :] + source.spectrum[1, :]
                    ) * phase_factor  # I + Q
                    yy += (
                        source.spectrum[0, :] - source.spectrum[1, :]
                    ) * phase_factor  # I - Q
                else:
                    ell = source.emaj * np.sin(source.pa)
                    emm = source.emaj * np.cos(source.pa)
                    ecc = source.emin / (1.0 if source.emaj == 0.0 else source.emaj)

                    fu1 = (uvw_scaled[0] * emm - uvw_scaled[1] * ell) * ecc
                    fv1 = uvw_scaled[0] * ell + uvw_scaled[1] * emm

                    shape_phase = fu1 * fu1 + fv1 * fv1
                    phase_factor = np.exp(-2j * np.pi * arg - shape_phase)

                    xx += (
                        source.spectrum[0, :] + source.spectrum[1, :]
                    ) * phase_factor  # I + Q
                    yy += (
                        source.spectrum[0, :] - source.spectrum[1, :]
                    ) * phase_factor  # I - Q

=======
                phase_factor = calculate_phase_factor(source, uvw_scaled)
                source_xx, source_yy = compute_brightness_matrix(source.spectrum, 'diagonal', basis)
                xx += source_xx * phase_factor
                yy += source_yy * phase_factor
                
>>>>>>> d6751d39
            vis = np.stack([xx, yy], axis=2)

        elif ncorr == 4:  # if ncorr is 4, we need to compute all correlations
            xy, yx = 0j, 0j
            for source in srcs:
<<<<<<< HEAD
                el, em = source.l, source.m
                n_term = np.sqrt(1 - el * el - em * em) - 1
                arg = uvw_scaled[0] * el + uvw_scaled[1] * em + uvw_scaled[2] * n_term
                if source.emaj in [None, "null"] and source.emin in [None, "null"]:
                    phase_factor = np.exp(-2j * np.pi * arg)
                    xx += (
                        source.spectrum[0, :] + source.spectrum[1, :]
                    ) * phase_factor  # I + Q
                    xy += (
                        source.spectrum[2, :] + 1j * source.spectrum[3, :]
                    ) * phase_factor  # U + iV
                    yx += (
                        source.spectrum[2, :] - 1j * source.spectrum[3, :]
                    ) * phase_factor  # U - iV
                    yy += (
                        source.spectrum[0, :] - source.spectrum[1, :]
                    ) * phase_factor  # I - Q
                else:
                    ell = source.emaj * np.sin(source.pa)
                    emm = source.emaj * np.cos(source.pa)
                    ecc = source.emin / (1.0 if source.emaj == 0.0 else source.emaj)

                    fu1 = (uvw_scaled[0] * emm - uvw_scaled[1] * ell) * ecc
                    fv1 = uvw_scaled[0] * ell + uvw_scaled[1] * emm

                    shape_phase = fu1 * fu1 + fv1 * fv1
                    phase_factor = np.exp(-2j * np.pi * arg - shape_phase)

                    xx += (
                        source.spectrum[0, :] + source.spectrum[1, :]
                    ) * phase_factor  # I + Q
                    xy += (
                        source.spectrum[2, :] + 1j * source.spectrum[3, :]
                    ) * phase_factor  # U + iV
                    yx += (
                        source.spectrum[2, :] - 1j * source.spectrum[3, :]
                    ) * phase_factor  # U - iV
                    yy += (
                        source.spectrum[0, :] - source.spectrum[1, :]
                    ) * phase_factor  # I - Q

=======
                phase_factor = calculate_phase_factor(source, uvw_scaled)
                source_xx, source_xy, source_yx, source_yy = compute_brightness_matrix(source.spectrum, 'all', basis)
                xx += source_xx * phase_factor
                xy += source_xy * phase_factor
                yx += source_yx * phase_factor
                yy += source_yy * phase_factor
            
>>>>>>> d6751d39
            vis = np.stack([xx, xy, yx, yy], axis=2)

        else:
            raise ValueError(
                f"Only two or four correlations allowed, but {ncorr} were requested."
            )

    # if no polarisation is detected, we only need compute XX and duplicate to YY
    else:
        vis = 0j
        for source in srcs:
<<<<<<< HEAD
            el, em = source.l, source.m
            n_term = np.sqrt(1 - el * el - em * em) - 1
            arg = uvw_scaled[0] * el + uvw_scaled[1] * em + uvw_scaled[2] * n_term
            if source.emaj in [None, "null"] and source.emin in [None, "null"]:
                vis += source.spectrum * np.exp(-2j * np.pi * arg)
            else:
                ell = source.emaj * np.sin(source.pa)
                emm = source.emaj * np.cos(source.pa)
                ecc = source.emin / (1.0 if source.emaj == 0.0 else source.emaj)

                fu1 = (uvw_scaled[0] * emm - uvw_scaled[1] * ell) * ecc
                fv1 = uvw_scaled[0] * ell + uvw_scaled[1] * emm

                shape_phase = fu1 * fu1 + fv1 * fv1

                vis += source.spectrum * np.exp(-2j * np.pi * arg - shape_phase)

=======
            phase_factor = calculate_phase_factor(source, uvw_scaled)
            vis += source.spectrum * phase_factor
            
>>>>>>> d6751d39
        if ncorr == 2:
            vis = np.stack([vis, vis], axis=2)
        elif ncorr == 4:
            vis = np.stack([vis, np.empty_like(vis), np.empty_like(vis), vis], axis=2)
        else:
<<<<<<< HEAD
            raise ValueError(
                f"Only two or four correlations allowed, but {ncorr} were requested."
            )

    if noise:
        vis += noise * (np.random.randn(*vis.shape) + 1j * np.random.randn(*vis.shape))

    if isinstance(mod_data, np.ndarray):
        vis = vis - mod_data if subtract else vis + mod_data

    return vis
=======
            raise ValueError(f"Only two or four correlations allowed, but {ncorr} were requested.")
    
    # add noise
    add_noise(vis, noise)
    # do addition/subtraction of model data
    add_to_column(vis, mod_data, mode)
    
    return vis


def check_var_axis(header, var: str):
    """
    Finds the axis number of the variable in the FITS header
    Args:
        - header: FITS header
        - var: variable to find
    Returns:
        - axis_num: axis number of the variable
    """
    axis_num = 1
    while f'CTYPE{axis_num}' in header:
        ctype = header[f'CTYPE{axis_num}']
        if ctype.lower().startswith(var.lower()):
            return str(axis_num)
        axis_num += 1
        
    raise SkymodelError(f"Could not find axis with CTYPE {var.upper()} or starting with CTYPE {var.upper()}")


@njit(parallel=True)
def pix_radec2lm(ra0: float, dec0: float, ra_coords: np.ndarray, dec_coords: np.ndarray):
    """
    Calculates pixel (l, m) coordinates. Returns sth akin to a 2D meshgrid
    """
    n_pix_l = len(ra_coords)
    n_pix_m = len(dec_coords)
    lm = np.zeros((n_pix_l, n_pix_m, 2), dtype=np.float64)
    for i in prange(len(ra_coords)):
        for j in range(len(dec_coords)):
            l, m = radec2lm(ra0, dec0, ra_coords[i], dec_coords[j])
            lm[i, j, 0] = l
            lm[i, j, 1] = m
    
    return lm.reshape(n_pix_l * n_pix_m, 2)


def compute_radec_coords(header, phase_centre: np.ndarray, n_ra: float, n_dec: float):
    """
    Calculates pixel (RA, Dec) coordinates
    Args:
        header (FITS header): FITS header
        phase_centre (np.ndarray): phase centre coordinates
        n_ra (float): number of RA pixels
        n_dec (float): number of Dec pixels
    """
    ra_axis = check_var_axis(header, "RA")
    dec_axis = check_var_axis(header, "DEC")
    
    # get pixel scale
    delta_ra = header[f"CDELT{ra_axis}"]
    delta_dec = header[f"CDELT{dec_axis}"]
    
    # get reference pixel info
    refpix_ra = header[f"CRPIX{ra_axis}"]
    refpix_dec = header[f"CRPIX{dec_axis}"]
    ref_ra = header[f"CRVAL{ra_axis}"]
    ref_dec = header[f"CRVAL{dec_axis}"]
    
    if header[f"CUNIT{ra_axis}"] == header[f"CUNIT{dec_axis}"]:
        if header[f"CUNIT{ra_axis}"] in ["DEG", "deg"]:
            ref_ra = np.deg2rad(ref_ra)
            ref_dec = np.deg2rad(ref_dec)
            delta_ra = np.deg2rad(delta_ra)
            delta_dec = np.deg2rad(delta_dec)
        elif header[f"CUNIT{ra_axis}"] in ["RAD", "rad"]:
            pass
        else:
            raise SkymodelError("RA and Dec units must be in degrees or radians")
    else:
        raise SkymodelError("RA and Dec units must be the same")
    
    # calculate pixel (RA, Dec) coordinates
    ra_coords = ref_ra + (np.arange(1, n_ra + 1) - refpix_ra)  * delta_ra
    dec_coords = ref_dec + (np.arange(1, n_dec + 1) - refpix_dec) * delta_dec
    
    return ra_coords, delta_ra, dec_coords, delta_dec


# TODO: consider assuming degrees for RA and Dec if no units are given
def compute_lm_coords(header, phase_centre: np.ndarray, n_ra: float, n_dec: float, ra_coords: Optional[np.ndarray]=None,
                      delta_ra: Optional[float]=None, dec_coords: Optional[np.ndarray]=None, delta_dec: Optional[float]=None):
    """
    Calculates pixel (l, m) coordinates
    """
    if not isinstance(ra_coords, np.ndarray) or not isinstance(dec_coords, np.ndarray):
        ra_coords, delta_ra, dec_coords, delta_dec = compute_radec_coords(header, phase_centre, n_ra, n_dec)
    
    # calculate pixel (l, m) coordinates
    ra0, dec0 = phase_centre
    lm = pix_radec2lm(ra0, dec0, ra_coords, dec_coords)
    
    return lm, delta_ra, delta_dec
    

def process_fits_skymodel(input_fitsimages: Union[File, List[File]], ra0: float, dec0: float, chan_freqs: np.ndarray,
                          ms_delta_nu: float, ncorr: int, basis: str, tol: float=1e-6, stokes: int = 0):
    """
    Processes FITS skymodel into DFT input
    Args:
        input_fitsimages: FITS image or sorted list of FITS images if polarisation is present
        ra0:                     RA of phase-tracking centre in radians
        dec0:                   Dec of phase-tracking centre in radians
        chan_freqs:         MS frequencies
        ms_delta_nu:     MS channel width
        ncorr:             number of correlations
        basis:             polarisation basis ("linear" or "circular")
        tol:                tolerance for pixel brightness
        stokes:             Stokes parameter to use (0 = I, 1 = Q, 2 = U, 3 = V)
    Returns:
        intensities:    pixel-by-pixel brightness matrix for each channel and correlation
        lm:                 (l, m) coordinate grid for DFT
    """
    
    # if single fits image, turn into list so all processing is the same
    if not isinstance(input_fitsimages, list):
        input_fitsimages = [input_fitsimages]
    
    phase_centre = np.array([ra0, dec0])
    nchan = chan_freqs.size
    
    model_cubes = []
    ra_coords, delta_ra, dec_coords, delta_dec = None, None, None, None
    for fits_image in input_fitsimages:
        # get header and data
        with fits.open(fits_image) as hdulist:
            header = hdulist[0].header
            naxis = header['NAXIS']
            if naxis < 2:
                raise SkymodelError("FITS image must have at least 2 dimensions")
            
            # get all axis types
            orig_dims = [header[f"CTYPE{naxis - n}"].strip() for n in range(naxis)]
            
            data_slice = [slice(None)] * naxis
            dims = []
            
            for i, dim in enumerate(orig_dims):
                dim_name = dim.split("-")[0].lower()
                # axes of interest
                if dim_name in ["ra", "dec", "freq"]:
                    dims.append(dim_name)
                # axes to be ignored
                else:
                    # Stokes axis
                    if dim_name == "stokes":
                        log.warning(f"Using only Stokes parameter at index {stokes} from FITS image. Use separate files for full Stokes models.")
                        data_slice[i] = stokes
                    # other axes
                    else:
                        data_slice[i] = 0
                        if header[f"NAXIS{i+1}"] > 1:
                            if dim_name == "time":
                                log.warning(f"Removing 'TIME' axis with size > 1. Using only first time stamp. Use separate files for time-varying models.")
                            else:
                                log.warning(f"Removing '{dim_name.upper()}' axis with size > 1. Using only first element.")
            
            skymodel = hdulist[0].data[tuple(data_slice)]
        
        # # TODO (Mika, Senkhosi): assume image in l-m coords already if no celestial coords
        # # Would this mean the lengths of CTYPE and CRVAL are not the same? Is that even possible?
        if 'ra' not in dims or 'dec' not in dims:
            raise SkymodelError("FITS image does not have or has unrecognised RA/Dec coordinates")
        
        # spectral axis exists
        if "freq" in dims:
            freq_axis = check_var_axis(header, "FREQ")
            n_freqs = header[f"NAXIS{freq_axis}"]
            # this knows the coordinate system of the image (e.g. FK5, Galactic or ICRS)
            wcs = WCS(header, naxis=['longitude', 'latitude', 'spectral'])

            # get frequency info
            refpix_nu = header[f"CRPIX{freq_axis}"]
            if header[f"CUNIT{freq_axis}"] == "Hz":
                fits_delta_nu = header[f"CDELT{freq_axis}"]  # assumes units are Hz
            else:
                raise SkymodelError("Frequency units must be in Hz")
            ref_freq = header[f"CRVAL{freq_axis}"]
            
            # computes edges of FITS and MS frequency axes
            ms_start_freq = chan_freqs[0] - 0.5*(ms_delta_nu)
            ms_end_freq = chan_freqs[-1] + 0.5*(ms_delta_nu)
            
            fits_start_freq = ref_freq - (refpix_nu - 1 + 0.5) * fits_delta_nu
            fits_end_freq = fits_start_freq  + (n_freqs * fits_delta_nu)
            
            # if spectral axis is not singleton
            if n_freqs > 1:
                # construct frequency axis
                freqs = ref_freq + (np.arange(1, n_freqs + 1) - refpix_nu) * fits_delta_nu
                
                if ms_start_freq < fits_start_freq or ms_end_freq > fits_end_freq:
                    raise SkymodelError("Some MS frequencies are out of bounds of FITS image frequencies. "
                                        "Cannot interpolate FITS image onto MS frequency grid.")
                
                # reshape FITS data to (n_pix_l, n_pix_m, nchan)
                skymodel = np.transpose(skymodel, axes=(dims.index("ra"), dims.index("dec"), dims.index("freq")))
                
                # get image shape
                n_pix_l, n_pix_m, _ = skymodel.shape
                
                # reproject FITS cube to MS frequencies
                # TODO: implement interpolation of FITS cube to MS channel frequencies
                if len(chan_freqs) != len(freqs) or np.any(freqs != chan_freqs):
                    # interpolate FITS cube
                    log.warning("Interpolating FITS cube onto MS channel frequency grid. This uses a lot of memory.")
                    ra_coords, delta_ra, dec_coords, delta_dec = compute_radec_coords(header, phase_centre, n_pix_l, n_pix_m)
                    fits_interp = RegularGridInterpolator((ra_coords, dec_coords, freqs), skymodel)
                    ra, dec, vv = np.meshgrid(ra_coords, dec_coords, chan_freqs, indexing="ij")
                    radecv = np.vstack((ra.ravel(), dec.ravel(), vv.ravel())).T
                    model_cube = fits_interp(radecv).reshape(n_pix_l, n_pix_m, nchan)
                    
                else:
                    model_cube = skymodel
            
            else: # singleton spectral axis
                # raise error if frequency is not in bounds of MS channel frequencies
                if fits_start_freq < ms_start_freq or fits_end_freq > ms_end_freq:    
                    raise SkymodelError("FITS image frequency range does not fall in MS channel frequency range.")
                
                # reshape FITS data to (n_pix_l, n_pix_m, nchan)
                skymodel= np.transpose(skymodel, axes=(dims.index("ra"), dims.index("dec"), dims.index("freq")))
                skymodel = np.squeeze(skymodel)
                
                # get image shape
                n_pix_l, n_pix_m = skymodel.shape

                freqs = chan_freqs
                # repeat the image along the frequency axis
                model_cube = np.repeat(skymodel[:, :, np.newaxis], nchan, axis=2)

        # no spectral axis
        else:
            # this knows the coordinate system of the image (e.g. FK5, Galactic or ICRS)
            wcs = WCS(header, naxis=['longitude', 'latitude'])
            # reshape FITS data to (n_pix_l, n_pix_m)
            skymodel = np.transpose(skymodel, axes=(dims.index("ra"), dims.index("dec")))
            
            # get image shape
            n_pix_l, n_pix_m = skymodel.shape
        
            freqs = chan_freqs
            # repeat the image along the frequency axis
            model_cube = np.repeat(skymodel[:, :, np.newaxis], nchan, axis=2)
        
        model_cubes.append(model_cube)
    
    # compute sky model
    polarisation = False if len(model_cubes) == 1 else True
    
    if not polarisation: # if no polarisation is present
        intensities = np.zeros((n_pix_l, n_pix_m, nchan, ncorr)) # create pixel grid for sky model
        I = model_cubes[0]
        
        if ncorr == 2: # if ncorr is 2, we only need compute XX and duplicate to YY
            intensities[:, :, :, 0] = I
            intensities[:, :, :, 1] = I
        elif ncorr == 4: # if ncorr is 4, we need to compute all correlations
            intensities[:, :, :, 0] = I
            intensities[:, :, :, 1] = 0.0
            intensities[:, :, :, 2] = 0.0
            intensities[:, :, :, 3] = I
        else:
            raise ValueError(f"Only two or four correlations allowed, but {ncorr} were requested.")
    
    else: # if polarisation is present
        intensities = np.zeros((n_pix_l, n_pix_m, nchan, ncorr), dtype=np.complex128) # create pixel grid for sky model
        if basis == "linear":
            if ncorr == 2: # if ncorr is 2, we only need compute XX and YY correlations
                log.warning("Only two correlations requested, but four are present in the FITS image directory. Using only Stokes I and Q.")
                I, Q, _, _ = model_cubes
                intensities[:, :, :, 0] = I + Q
                intensities[:, :, :, 1] = I - Q
            elif ncorr == 4: # if ncorr is 4, we need to compute all correlations
                I, Q, U, V = model_cubes
                intensities[:, :, :, 0] = I + Q
                intensities[:, :, :, 1] = U + 1j * V
                intensities[:, :, :, 2] = U - 1j * V
                intensities[:, :, :, 3] = I - Q
            else:
                raise ValueError(f"Only two or four correlations allowed, but {ncorr} were requested.")
        elif basis == "circular":
            if ncorr == 2: # if ncorr is 2, we only need compute XX and YY correlations
                log.warning("Only two correlations requested, but four are present in the FITS image directory. Using only Stokes I and V.")
                I, _, _, V = model_cubes
                intensities[:, :, :, 0] = I + V
                intensities[:, :, :, 1] = I - V
            elif ncorr == 4: # if ncorr is 4, we need to compute all correlations
                I, Q, U, V = model_cubes
                intensities[:, :, :, 0] = I + V
                intensities[:, :, :, 1] = Q + 1j * U
                intensities[:, :, :, 2] = Q - 1j * U
                intensities[:, :, :, 3] = I - V
            else:
                raise ValueError(f"Only two or four correlations allowed, but {ncorr} were requested.")
        else:
            raise ValueError(f"Unrecognised polarisation basis '{basis}'. Use 'linear' or 'circular'.")
        
    intensities = intensities.reshape(n_pix_l * n_pix_m, nchan, ncorr) # reshape image for compatibility with im_to_vis
    
    # calculate pixel (l, m) coordinates
    lm, delta_ra, delta_dec = compute_lm_coords(header, phase_centre, n_pix_l, n_pix_m, ra_coords, delta_ra, dec_coords, delta_dec)
    
    # get only pixels with brightness > tol
    tol_mask = np.any(np.abs(intensities) > tol, axis=(1, 2))
    non_zero_intensities = intensities[tol_mask]
    if non_zero_intensities.size == 0:
        raise SkymodelError("No pixels with brightness > tol found in FITS sky model.")
    non_zero_lm = lm[tol_mask]
    
    # decide whether image is sparse enough for DFT
    sparsity = 1 - (non_zero_intensities.size/intensities.size)
    
    return non_zero_intensities, non_zero_lm, sparsity, n_pix_l, n_pix_m, delta_ra, delta_dec
    
    
def augmented_im_to_vis(image: np.ndarray, uvw: np.ndarray, lm: np.ndarray, chan_freqs: np.ndarray, use_dft: bool,
                        mode: Union[None, str], mod_data: Union[None, np.ndarray], n_pix_l: Optional[int]=None, 
                        n_pix_m: Optional[int]=None, delta_ra: Optional[int]=None, delta_dec: Optional[int]=None, 
                        tol: Optional[float]=1e-9, nthreads: Optional[int]=1, 
                        noise: Optional[float] = None):
    """
    Augmented version of im_to_vis
    Args:
        image: image array
        uvw: UVW coordinates
        lm: (l, m) coordinates
        chan_freqs: frequency array
        sparsity: True if image is sparse, False otherwise
        subtract: True if visibilities should be subtracted from the model data, False otherwise
        mod_data: model data to/from which computed visibilities should be added/subtracted
        noise: RMS noise
    Returns:
        vis: visibility array
    """
    _, nchan, ncorr = image.shape
    
    # if sparse, use DFT
    if use_dft:
        # predict visibilities
        vis = dft_im_to_vis(image, uvw, lm, chan_freqs, convention='casa')
    
    # else, use FFT
    else:
        log.info("Image is too dense for DFT. Using FFT.")
        image = image.reshape(ncorr, nchan, n_pix_l, n_pix_m)
        vis = np.zeros((uvw.shape[0], nchan, ncorr), dtype=np.complex128 if ncorr == 4 else np.float64)
        freq_bin_idx = np.arange(nchan)
        freq_bin_counts = np.ones(nchan)
        # predict visibilities
        for corr in image.shape[2]:
            vis[:, :, corr] = fft_im_to_vis(uvw, chan_freqs, image[corr], freq_bin_idx, freq_bin_counts, delta_ra, 
                                            celly=delta_dec, epsilon=tol, nthreads=nthreads)
    
    # add noise
    add_noise(vis, noise)
    # do addition/subtraction of model data
    add_to_column(vis, mod_data, mode)
    
    return vis


def compute_brightness_matrix(spectrum: np.ndarray, elements: str, basis: str):
    """
    Computes the brightness matrix for a given spectrum and basis
    Args:
        spectrum: spectrum array
        elements: elements to compute
        basis: polarisation basis ("linear" or "circular")
    Returns:
        brightness_matrix: brightness matrix elements
    """
    if basis == "linear":
        order = [0, 1, 2, 3] # I, Q, U, V
    elif basis == "circular":
        order = [0, 3, 1, 2] # I, V, Q, U
    else:
        raise ValueError(f"Unrecognised polarisation basis '{basis}'. Use 'linear' or 'circular'.")
    
    if elements == 'diagonal':
        return (spectrum[order[0], :] + spectrum[order[1], :], 
                spectrum[order[0], :] - spectrum[order[1], :])
    elif elements == 'all':
        return (spectrum[order[0], :] + spectrum[order[1], :], 
                spectrum[order[2], :] + 1j * spectrum[order[3], :],
                spectrum[order[2], :] - 1j * spectrum[order[3], :],
                spectrum[order[0], :] - spectrum[order[1], :])
    else:
        raise ValueError(f"Unrecognised elements '{elements}'. Use 'diagonal' or 'all'.")
>>>>>>> d6751d39
<|MERGE_RESOLUTION|>--- conflicted
+++ resolved
@@ -1,8 +1,3 @@
-<<<<<<< HEAD
-import numpy as np
-
-from simms.constants import C, FWHM_scale_fact, gauss_scale_fact
-=======
 from typing import Optional, Union, List
 from scabha.basetypes import File, MS
 from simms import BIN, get_logger
@@ -18,18 +13,12 @@
 from africanus.dft import im_to_vis as dft_im_to_vis
 from africanus.gridding.wgridder import model as fft_im_to_vis
 from simms.constants import gauss_scale_fact, C, FWHM_scale_fact
->>>>>>> d6751d39
 from simms.skymodel.converters import (
     convert2float,
     convert2Hz,
     convert2Jy,
     convert2rad,
-<<<<<<< HEAD
-    convertdec2rad,
-    convertra2rad,
-=======
     radec2lm
->>>>>>> d6751d39
 )
 from simms.skymodel.source_factory import contspec, singlegauss_1d
 
@@ -111,106 +100,6 @@
         self.emin = convert2rad(emin)
         self.pa = convert2rad(pa)
 
-<<<<<<< HEAD
-    def radec2lm(self, ra0, dec0):
-        dra = self.ra - ra0
-        self.l = np.cos(self.dec) * np.sin(dra)
-        self.m = np.sin(self.dec) * np.cos(dec0) - np.cos(self.dec) * np.sin(
-            dec0
-        ) * np.cos(dra)
-
-        return self.l, self.m
-
-    @property
-    def is_point(self):
-
-        return self.emaj in ("null", None) and self.emin in (None, "null")
-
-
-# class Shape:
-#        def __init__(self, emaj, emin, pa):
-#     self.emaj = convert2rad(emaj)
-#     self.emin = convert2rad(emin)
-#     self.pa = convert2rad(pa)
-
-
-# def set_shape(self):
-#     if self.emaj != 'null':
-#         pass
-#     else:
-#         self.shape = 1
-
-
-class Spectrum:
-    def __init__(
-        self,
-        stokes_i,
-        stokes_q,
-        stokes_u,
-        stokes_v,
-        line_peak,
-        line_width,
-        line_restfreq,
-        cont_reffreq,
-        cont_coeff_1,
-        cont_coeff_2,
-    ):
-        self.stokes_i = convert2Jy(stokes_i)
-        self.stokes_q = convert2Jy(stokes_q)
-        self.stokes_u = convert2Jy(stokes_u)
-        self.stokes_v = convert2Jy(stokes_v)
-        self.line_peak = convert2Hz(line_peak)
-        self.line_width = convert2Hz(line_width)
-        self.line_restfreq = convert2Hz(line_restfreq)
-        self.cont_reffreq = convert2Hz(cont_reffreq)
-        self.cont_coeff_1 = convert2float(cont_coeff_1, null_value=0)
-        self.cont_coeff_2 = convert2float(cont_coeff_2, null_value=0)
-
-    def set_spectrum(self, freqs):
-        # only Stokes I case
-        if all(
-            param in [None, "null"]
-            for param in [self.stokes_q, self.stokes_u, self.stokes_v]
-        ):
-            if self.line_peak not in [None, "null"]:
-                return singlegauss_1d(
-                    freqs, self.stokes_i, self.line_width, self.line_peak
-                )
-            elif self.cont_reffreq not in [None, "null"]:
-                return contspec(
-                    freqs, self.stokes_i, self.cont_coeff_1, self.cont_reffreq
-                )
-            else:
-                return self.stokes_i
-
-        # case with Stokes I plus at least one of the other Stokes parameters
-        spectrum = []
-        for stokes_param in [
-            self.stokes_i,
-            self.stokes_q,
-            self.stokes_u,
-            self.stokes_v,
-        ]:
-            if stokes_param in [None, "null"]:
-                spectrum.append(np.zeros_like(freqs))
-            elif self.line_peak not in [None, "null"]:
-                spectrum.append(
-                    singlegauss_1d(freqs, stokes_param, self.line_width, self.line_peak)
-                )
-            elif self.cont_reffreq not in [None, "null"]:
-                spectrum.append(
-                    contspec(freqs, stokes_param, self.cont_coeff_1, self.cont_reffreq)
-                )
-            else:
-                spectrum.append(stokes_param * np.ones_like(freqs))
-
-        return np.stack(spectrum, axis=0)
-
-
-def makesources(data, freqs, ra0, dec0):
-    num_sources = len(data["name"][1])
-
-=======
     def set_lm(self, ra0, dec0):
         self.l, self.m = radec2lm(ra0, dec0, self.ra, self.dec)
     
@@ -260,8 +149,6 @@
 
 def makesources(data, freqs, ra0, dec0):
     num_sources = len(data['name'][1])
-    
->>>>>>> d6751d39
     sources = []
     for i in range(num_sources):
         source = Source(
@@ -301,43 +188,21 @@
                 data["cont_coeff_2"][1][i] if i < len(data["cont_coeff_2"][1]) else None
             ),
         )
-<<<<<<< HEAD
-
-        source.l, source.m = source.radec2lm(ra0, dec0)
-        source.spectrum = spectrum.set_spectrum(freqs)
-=======
         
         source.set_lm(ra0, dec0)
         source.spectrum = spectrum.make_spectrum(freqs)
->>>>>>> d6751d39
         sources.append(source)
 
     return sources
 
 
-<<<<<<< HEAD
-def computevis(
-    srcs, uvw, freqs, ncorr, polarisation, mod_data=None, noise=None, subtract=False
-):
-=======
+
 def compute_vis(srcs: List[Source], uvw: np.ndarray, freqs: np.ndarray, ncorr: int, polarisation: bool, basis: str,
                 mode: Union[None, str], mod_data: Union[None, np.ndarray], noise: Optional[float] = None):
->>>>>>> d6751d39
     """
     Computes visibilities
 
     Args:
-<<<<<<< HEAD
-        srcs (list): List of Source objects.
-        uvw (numpy.ndarray): Array of shape (3, nrows) containing the UVW coordinates.
-        freqs (numpy.ndarray): Array of shape (nchan,) containing the frequencies.
-        ncorr (int): Number of correlations.
-        polarisation (bool): True if polarisation information is present, False otherwise.
-        mod_data (numpy.ndarray): Array of shape (nrows, nchan, ncorr) containing the model data
-            to/from which computed visibilities should be added/subtracted.
-        noise (float): RMS noise.
-        subtract (bool): True if visibilities should be subtracted from the model data, False otherwise.
-=======
         srcs (list):                List of Source objects
         uvw (numpy.ndarray):        Array of shape (3, nrows) containing the UVW coordinates
         freqs (numpy.ndarray):      Array of shape (nchan,) containing the frequencies
@@ -348,18 +213,12 @@
             to/from which computed visibilities should be added/subtracted
         noise (float):              RMS noise
         subtract (bool):            True if visibilities should be subtracted from the model data, False otherwise
->>>>>>> d6751d39
 
     Returns:
         vis (numpy.ndarray):        Visibility array of shape (nrows, nchan, ncorr)
     """
 
     wavs = 2.99e8 / freqs
-<<<<<<< HEAD
-    uvw_scaled = uvw.T[..., np.newaxis] / wavs
-    uvw_scaled = -uvw_scaled
-
-=======
     uvw_scaled = uvw.T[...,np.newaxis] / wavs
     
     # helper function to calculate phase factor
@@ -383,97 +242,21 @@
             shape_phase = fu1 * fu1 + fv1 * fv1
             return np.exp(2 *np.pi * 1j * arg - shape_phase)
     
->>>>>>> d6751d39
     # if polarisation is detected, we need to compute different correlations separately
     if polarisation:
         xx, yy = 0j, 0j
         if ncorr == 2:  # if ncorr is 2, we only need compute XX and YY correlations
             for source in srcs:
-<<<<<<< HEAD
-                el, em = source.l, source.m
-                n_term = np.sqrt(1 - el * el - em * em) - 1
-                arg = uvw_scaled[0] * el + uvw_scaled[1] * em + uvw_scaled[2] * n_term
-                if source.emaj in [None, "null"] and source.emin in [None, "null"]:
-                    phase_factor = np.exp(-2j * np.pi * arg)
-                    xx += (
-                        source.spectrum[0, :] + source.spectrum[1, :]
-                    ) * phase_factor  # I + Q
-                    yy += (
-                        source.spectrum[0, :] - source.spectrum[1, :]
-                    ) * phase_factor  # I - Q
-                else:
-                    ell = source.emaj * np.sin(source.pa)
-                    emm = source.emaj * np.cos(source.pa)
-                    ecc = source.emin / (1.0 if source.emaj == 0.0 else source.emaj)
-
-                    fu1 = (uvw_scaled[0] * emm - uvw_scaled[1] * ell) * ecc
-                    fv1 = uvw_scaled[0] * ell + uvw_scaled[1] * emm
-
-                    shape_phase = fu1 * fu1 + fv1 * fv1
-                    phase_factor = np.exp(-2j * np.pi * arg - shape_phase)
-
-                    xx += (
-                        source.spectrum[0, :] + source.spectrum[1, :]
-                    ) * phase_factor  # I + Q
-                    yy += (
-                        source.spectrum[0, :] - source.spectrum[1, :]
-                    ) * phase_factor  # I - Q
-
-=======
                 phase_factor = calculate_phase_factor(source, uvw_scaled)
                 source_xx, source_yy = compute_brightness_matrix(source.spectrum, 'diagonal', basis)
                 xx += source_xx * phase_factor
                 yy += source_yy * phase_factor
                 
->>>>>>> d6751d39
             vis = np.stack([xx, yy], axis=2)
 
         elif ncorr == 4:  # if ncorr is 4, we need to compute all correlations
             xy, yx = 0j, 0j
             for source in srcs:
-<<<<<<< HEAD
-                el, em = source.l, source.m
-                n_term = np.sqrt(1 - el * el - em * em) - 1
-                arg = uvw_scaled[0] * el + uvw_scaled[1] * em + uvw_scaled[2] * n_term
-                if source.emaj in [None, "null"] and source.emin in [None, "null"]:
-                    phase_factor = np.exp(-2j * np.pi * arg)
-                    xx += (
-                        source.spectrum[0, :] + source.spectrum[1, :]
-                    ) * phase_factor  # I + Q
-                    xy += (
-                        source.spectrum[2, :] + 1j * source.spectrum[3, :]
-                    ) * phase_factor  # U + iV
-                    yx += (
-                        source.spectrum[2, :] - 1j * source.spectrum[3, :]
-                    ) * phase_factor  # U - iV
-                    yy += (
-                        source.spectrum[0, :] - source.spectrum[1, :]
-                    ) * phase_factor  # I - Q
-                else:
-                    ell = source.emaj * np.sin(source.pa)
-                    emm = source.emaj * np.cos(source.pa)
-                    ecc = source.emin / (1.0 if source.emaj == 0.0 else source.emaj)
-
-                    fu1 = (uvw_scaled[0] * emm - uvw_scaled[1] * ell) * ecc
-                    fv1 = uvw_scaled[0] * ell + uvw_scaled[1] * emm
-
-                    shape_phase = fu1 * fu1 + fv1 * fv1
-                    phase_factor = np.exp(-2j * np.pi * arg - shape_phase)
-
-                    xx += (
-                        source.spectrum[0, :] + source.spectrum[1, :]
-                    ) * phase_factor  # I + Q
-                    xy += (
-                        source.spectrum[2, :] + 1j * source.spectrum[3, :]
-                    ) * phase_factor  # U + iV
-                    yx += (
-                        source.spectrum[2, :] - 1j * source.spectrum[3, :]
-                    ) * phase_factor  # U - iV
-                    yy += (
-                        source.spectrum[0, :] - source.spectrum[1, :]
-                    ) * phase_factor  # I - Q
-
-=======
                 phase_factor = calculate_phase_factor(source, uvw_scaled)
                 source_xx, source_xy, source_yx, source_yy = compute_brightness_matrix(source.spectrum, 'all', basis)
                 xx += source_xx * phase_factor
@@ -481,7 +264,6 @@
                 yx += source_yx * phase_factor
                 yy += source_yy * phase_factor
             
->>>>>>> d6751d39
             vis = np.stack([xx, xy, yx, yy], axis=2)
 
         else:
@@ -493,47 +275,14 @@
     else:
         vis = 0j
         for source in srcs:
-<<<<<<< HEAD
-            el, em = source.l, source.m
-            n_term = np.sqrt(1 - el * el - em * em) - 1
-            arg = uvw_scaled[0] * el + uvw_scaled[1] * em + uvw_scaled[2] * n_term
-            if source.emaj in [None, "null"] and source.emin in [None, "null"]:
-                vis += source.spectrum * np.exp(-2j * np.pi * arg)
-            else:
-                ell = source.emaj * np.sin(source.pa)
-                emm = source.emaj * np.cos(source.pa)
-                ecc = source.emin / (1.0 if source.emaj == 0.0 else source.emaj)
-
-                fu1 = (uvw_scaled[0] * emm - uvw_scaled[1] * ell) * ecc
-                fv1 = uvw_scaled[0] * ell + uvw_scaled[1] * emm
-
-                shape_phase = fu1 * fu1 + fv1 * fv1
-
-                vis += source.spectrum * np.exp(-2j * np.pi * arg - shape_phase)
-
-=======
             phase_factor = calculate_phase_factor(source, uvw_scaled)
             vis += source.spectrum * phase_factor
             
->>>>>>> d6751d39
         if ncorr == 2:
             vis = np.stack([vis, vis], axis=2)
         elif ncorr == 4:
             vis = np.stack([vis, np.empty_like(vis), np.empty_like(vis), vis], axis=2)
         else:
-<<<<<<< HEAD
-            raise ValueError(
-                f"Only two or four correlations allowed, but {ncorr} were requested."
-            )
-
-    if noise:
-        vis += noise * (np.random.randn(*vis.shape) + 1j * np.random.randn(*vis.shape))
-
-    if isinstance(mod_data, np.ndarray):
-        vis = vis - mod_data if subtract else vis + mod_data
-
-    return vis
-=======
             raise ValueError(f"Only two or four correlations allowed, but {ncorr} were requested.")
     
     # add noise
@@ -931,5 +680,4 @@
                 spectrum[order[2], :] - 1j * spectrum[order[3], :],
                 spectrum[order[0], :] - spectrum[order[1], :])
     else:
-        raise ValueError(f"Unrecognised elements '{elements}'. Use 'diagonal' or 'all'.")
->>>>>>> d6751d39
+        raise ValueError(f"Unrecognised elements '{elements}'. Use 'diagonal' or 'all'.")