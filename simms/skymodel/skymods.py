--- conflicted
+++ resolved
@@ -153,16 +153,10 @@
         basis (str): polarisation basis ("linear" or "circular")
         tol (float): tolerance for pixel brightness
         stokes (Union[int,str]): Stokes parameter to use (0 = I, 1 = Q, 2 = U, 3 = V). If 'all',
-<<<<<<< HEAD
-                                 all Stokes parameters are used.
-        stack_axis (str|Dict): Stack FITS images along this axis if multiple input images given.
-                               If Dict, then these should be options to 'fitstoolz.reader.FitsData.add_axis()'
-=======
         all Stokes parameters are used.
         stack_axis (str|Dict): Stack FITS images along this axis if multiple input images given.
         If Dict, then these should be options to 'fitstoolz.reader.FitsData.add_axis()'
         interpolation (str): Interpolation along frequency if there's a grid mismatch between the FITS image and MS
->>>>>>> 930d2297
     Returns:
         predict_image (np.ndarray): pixel-by-pixel brightness matrix for each channel and correlation
         lm (np.ndarray): (l, m) coordinate grid for DFT
@@ -194,13 +188,8 @@
                 fds.add_axis(**dummy_stokes)
             else:
                 raise RuntimeError(
-<<<<<<< HEAD
-                    f"Input skymodel FITS images cannot be combined along the given axis "
-                    f"'{stack_axis}' because it doesn't exist in the input images."
-=======
                     f"Input skymodel FITS images cannot combined along the given axis '{stack_axis}'"
                     f"because it doesn't exist in the input images"
->>>>>>> 930d2297
                 )
 
         fds.expand_along_axis_from_files(stack_axis, input_fitsimages[1:])
@@ -267,14 +256,8 @@
         pass
     elif not is_range_in_range(ms_range, fits_range):
         raise SkymodelError(
-<<<<<<< HEAD
-            f"Some MS frequencies [{ms_start_freq / 1e9:.6f} GHz, {ms_end_freq / 1e9:.6f} GHz] "
-            f"are out of bounds of FITS image frequencies "
-            f"[{fits_start_freq / 1e9:.6f} GHz, {fits_end_freq / 1e9:.6f} GHz]. "
-=======
             f"MS frequencies [{ms_start_freq / 1e9:.6f} GHz, {ms_end_freq / 1e9:.6f} GHz] "
             f"are outside the FITS image frequencies[{fits_start_freq / 1e9:.6f} GHz, {fits_end_freq / 1e9:.6f} GHz]. "
->>>>>>> 930d2297
             "Cannot interpolate FITS image onto MS frequency grid."
         )
 
@@ -375,11 +358,7 @@
             )
         else:
             log.info(
-<<<<<<< HEAD
-                f"More than 20% of pixels have intensity > {(tol * 1e6):.2f} μJy."
-=======
                 f"More than 20% of pixels have intensity > {(tol * 1e6):.2f} μJy. "
->>>>>>> 930d2297
                 "FFT will be used for visibility prediction."
             )
             use_dft = False
