import logging
from typing import Dict, List, Optional, Union

import dask.array as da
import numpy as np
import xarray as xr
from astropy import units
from fitstoolz.reader import FitsData
from numba import njit, prange
from scabha.basetypes import File

from simms import BIN
from simms.skymodel.catalogue_reader import load_sources
from simms.skymodel.converters import radec2lm
from simms.skymodel.source_factory import (
    CatSource,
    StokesData,
    StokesDataFits,
    contspec,
    exoplanet_transient_logistic,
    gauss_1d,
)
from simms.utilities import (
    FITSSkymodelError as SkymodelError,
)
from simms.utilities import ObjDict, is_range_in_range


@njit(parallel=True)
def pix_radec2lm(ra0: float, dec0: float, ra_coords: np.ndarray, dec_coords: np.ndarray):
    """
    Calculates pixel (l, m) coordinates. Returns sth akin to a 2D meshgrid
    """
    n_pix_l = len(ra_coords)
    n_pix_m = len(dec_coords)
    lm = np.zeros((n_pix_l, n_pix_m, 2), dtype=np.float64)
    for i in prange(len(ra_coords)):
        for j in range(len(dec_coords)):
            l_coords, m_coords = radec2lm(ra0, dec0, ra_coords[i], dec_coords[j])
            lm[i, j, 0] = l_coords
            lm[i, j, 1] = m_coords

    return lm


# TODO: consider assuming degrees for RA and Dec if no units are given
def compute_lm_coords(
    phase_centre: np.ndarray,
    n_ra: float,
    n_dec: float,
    ra_coords: Optional[np.ndarray] = None,
    dec_coords: Optional[np.ndarray] = None,
    tol_mask: Optional[np.ndarray] = None,
):
    """
    Calculates pixel (l, m) coordinates
    """
    # calculate pixel (l, m) coordinates
    ra0, dec0 = phase_centre
    lm = pix_radec2lm(ra0, dec0, ra_coords, dec_coords)

    if isinstance(tol_mask, np.ndarray):
        # reshape lm for DFT
        reshaped_lm = lm.reshape(n_ra * n_dec, 2)
        non_zero_lm = reshaped_lm[tol_mask]
        return non_zero_lm

    return lm


def skymodel_from_sources(
    sources: List[CatSource], chan_freqs: np.ndarray, unique_times: np.ndarray = None, full_stokes: bool = True
):
    mod_sources = []
    for src in sources:
        stokes = StokesData([src.stokes_i, src.stokes_q, src.stokes_u, src.stokes_v])
        if src.line_peak:
            specfunc = gauss_1d
            kwargs = {
                "x0": src.line_peak,
                "width": src.line_width,
            }
        else:
            specfunc = contspec
            kwargs = {
                "coeff": [src.cont_coeff_1, src.cont_coeff_2],
                "nu_ref": src.cont_reffreq,
            }

        stokes.set_spectrum(chan_freqs, specfunc, full_pol=full_stokes, **kwargs)
        if src.is_transient:
            lightcurve_func = exoplanet_transient_logistic
            t0 = unique_times.min()
            unique_times_rel = unique_times - t0
            kwargs = {
                "start_time": unique_times_rel.min(),
                "end_time": unique_times_rel.max(),
                "ntimes": unique_times_rel.shape[0],
                "transient_start": src.transient_start,
                "transient_period": src.transient_period,
                "transient_ingress": src.transient_ingress,
                "transient_absorb": src.transient_absorb,
            }
            stokes.set_lightcurve(lightcurve_func, **kwargs)
        setattr(src, "stokes", stokes)
        mod_sources.append(src)

    return mod_sources


def skymodel_from_catalogue(
    catfile: File, map_path, delimiter, chan_freqs: np.ndarray, unique_times, full_stokes: bool = True
):
    """AI is creating summary for skymodel_from_catalogue

    Args:
        catfile (File): [description]
        map_path ([type]): [description]
        delimiter ([type]): [description]
        chan_freqs (np.ndarray): [description]
        unique_times ([type]): [description]
        full_stokes (bool, optional): [description]. Defaults to True.

    Returns:
        [type]: [description]
    """
    sources = load_sources(catfile, map_path, delimiter)
    return skymodel_from_sources(sources, chan_freqs=chan_freqs, unique_times=unique_times, full_stokes=full_stokes)


def skymodel_from_fits(
    input_fitsimages: Union[File, List[File]],
    ra0: float,
    dec0: float,
    chan_freqs: np.ndarray,
    ms_delta_nu: float,
    ncorr: int,
    basis: str,
    tol: float = 1e-7,
    use_dft: Optional[bool] = None,
    stack_axis="STOKES",
    interpolation="nearest",
) -> tuple:
    """
    Processes FITS skymodel into DFT input
    Args:
        input_fitsimages: FITS image or sorted list of FITS images if polarisation is present
        ra0 (float): RA of phase-tracking centre in radians
        dec0 (float): Dec of phase-tracking centre in radians
        chan_freqs (np.ndarray): MS frequencies
        ms_delta_nu (float): MS channel width
        ncorr (int): number of correlations
        basis (str): polarisation basis ("linear" or "circular")
        tol (float): tolerance for pixel brightness
        stokes (Union[int,str]): Stokes parameter to use (0 = I, 1 = Q, 2 = U, 3 = V). If 'all',
            all Stokes parameters are used.
        stack_axis (str|Dict): Stack FITS images along this axis if multiple input images given.
<<<<<<< HEAD
            If Dict, then these should be options to 'fitstoolz.reader.FitsData.add_axis()'
=======
        If Dict, then these should be options to 'fitstoolz.reader.FitsData.add_axis()'
>>>>>>> bc741929
        interpolation (str): Interpolation along frequency if there's a grid mismatch between the FITS image and MS
    Returns:
        predict_image (np.ndarray): pixel-by-pixel brightness matrix for each channel and correlation
        lm (np.ndarray): (l, m) coordinate grid for DFT
    """

    log = logging.getLogger(BIN.skysim)

    phase_centre = np.array([ra0, dec0])
    nchan = chan_freqs.size

    dummy_stokes = {
        "name": "STOKES",
        "idx": 0,
        "axis_grid": da.asarray([0]),
        "coord_type": "stokes",
        "attrs": dict(ref_pixel=0, units="Jy", size=1, dim="stokes", pixel_size=1),
    }

    if isinstance(input_fitsimages, List):
        fds = FitsData(input_fitsimages[0])
        if isinstance(stack_axis, Dict):
            stack_options = dict(stack_axis)
            stack_axis = stack_options["name"]
            fds.add_axis(**stack_axis)
        elif not isinstance(stack_axis, str):
            raise TypeError(f"Option 'stack_axis' must either be a string or a dictionary. Found {type(stack_axis)}")
        elif stack_axis not in fds.coord_names:
            if stack_axis == "STOKES":
                fds.add_axis(**dummy_stokes)
            else:
                raise RuntimeError(
                    f"Input skymodel FITS images cannot be combined along the given axis "
                    f"'{stack_axis}' because it doesn't exist in the input images."
                )

        fds.expand_along_axis_from_files(stack_axis, input_fitsimages[1:])
    else:
        fds = FitsData(input_fitsimages)

    if "STOKES" not in fds.coord_names:
        fds.add_axis(**dummy_stokes)

    # computes edges of FITS and MS frequency axes
    ms_start_freq = chan_freqs[0] - 0.5 * (ms_delta_nu)
    ms_end_freq = chan_freqs[-1] + 0.5 * (ms_delta_nu)
    # If FITS file doesn't have a spectral axis, assume 1 frequency at MS-centre equal to MS bandwidth
    if not hasattr(fds, "spectral_coord"):
        crval = ms_start_freq + (ms_end_freq - ms_start_freq) / 2
        fds.add_axis(
            "FREQ",
            0,
            coord_type="spectral",
            axis_grid=da.asarray([crval]),
            attrs={
                "pixel_size": ms_end_freq - ms_start_freq,
                "size": 1,
                "units": "Hz",
                "ref_pixel": 0,
            },
        )

    if fds.spectral_coord == "VRAD":
        fits_freqs = fds.get_freq_from_vrad()

        dspec = fds.coords["VRAD"].pixel_size * getattr(units, fds.coords["RAD"].units)
        fits_d_nu = dspec.to(units.Hz, doppler_rest=fds.spectral_restfreq * units.Hz, doppler_convention="radio").value

    elif fds.spectral_coord == "VOPT":
        fits_freqs = fds.get_freq_from_vopt()
        dspec = fds.coords["VOPT"].pixel_size * getattr(units, fds.coords["VOPT"].units)
        fits_d_nu = dspec.to(
            units.Hz, doppler_rest=fds.spectral_restfreq * units.Hz, doppler_convention="optical"
        ).value
    else:
        fits_freqs = fds.coords["FREQ"].data
        fits_d_nu = fds.coords["FREQ"].pixel_size

    nchan_fits = len(fits_freqs)
    fits_start_freq = fits_freqs[0] - 0.5 * fits_d_nu
    fits_end_freq = fits_freqs[-1] + 0.5 * fits_d_nu

    ra_coords = fds.coords["RA"]
    dec_coords = fds.coords["DEC"]

    ra_grid = np.squeeze(ra_coords.data * getattr(units, ra_coords.units).to("rad"))
    dec_grid = np.squeeze(dec_coords.data * getattr(units, dec_coords.units).to("rad"))
    ra_pixel_size = ra_coords.pixel_size * getattr(units, ra_coords.units).to("rad")
    dec_pixel_size = dec_coords.pixel_size * getattr(units, dec_coords.units).to("rad")

    print(f"dec_pix:{np.rad2deg(dec_pixel_size)}, ra_pix:{np.rad2deg(ra_pixel_size)}")
    pixel_area = abs(ra_pixel_size * dec_pixel_size)

    ms_range = (ms_start_freq, ms_end_freq)
    fits_range = (fits_start_freq, fits_end_freq)
    # check if MS freqs are valid
    if nchan_fits == 1 and is_range_in_range(fits_range, ms_range):
        pass
    elif not is_range_in_range(ms_range, fits_range):
        raise SkymodelError(
            f"Some MS frequencies [{ms_start_freq / 1e9:.6f} GHz, {ms_end_freq / 1e9:.6f} GHz] "
            f"are out of bounds of FITS image frequencies "
            f"[{fits_start_freq / 1e9:.6f} GHz, {fits_end_freq / 1e9:.6f} GHz]. "
            "Cannot interpolate FITS image onto MS frequency grid."
        )

    trgt_shape = ["STOKES", "RA", "DEC", "FREQ"]
    skymodel = fds.get_xds(transpose=trgt_shape).data

    fds.close()

    # get image shape
    n_pix_l = ra_coords.size
    n_pix_m = dec_coords.size

    # convert from intensity to Jy
    if fds.data_units == "Jy/beam":
        if fds.beam_table:
            bmaj = fds.beam_table["BMAJ"].to("rad").value
            bmin = fds.beam_table["BMIN"].to("rad").value
            beam_area = (np.pi * bmaj * bmin) / (4 * np.log(2))  # this should also be an array
            pixels_per_beam = beam_area / pixel_area
            skymodel = skymodel / pixels_per_beam[np.newaxis, np.newaxis, np.newaxis, :]

            # check only the the value of the
        else:
            log.warning(
                f"FITS sky model units (BUNIT) are '{fds.data_units}', but no beam information found."
                "Assuming data are in Jy"
            )

    elif fds.data_units == "":
        log.warning("FITS sky model has no BUNIT specified. Assuming data are in Jy")

    elif fds.data_units not in ["Jy", "Jy/pixel"]:
        log.warning(f"FITS image sky model has unknown BUNIT='{fds.data_units}'. Assuming data are in Jy")

    if nchan_fits > 1:
        expand_freq_dim = False
        if nchan != nchan_fits or np.any(chan_freqs != fits_freqs):
            log.warning("Interpolating FITS sky model onto MS frequency grid.  This can use a lot of memory.")
            interp_stokes = []
            for stokes in range(fds.coords["STOKES"].size):
                data = xr.DataArray(
                    skymodel[stokes, ...],
                    coords={"ra": ra_grid, "dec": dec_grid, "freq": fits_freqs},
                    dims=["ra", "dec", "freq"],
                )
                interp_data = data.interp(freq=chan_freqs, method=interpolation)
                interp_data = interp_data.interpolate_na(dim="freq", method=interpolation, fill_value="extrapolate")
                interp_stokes.append(interp_data)

            # combine into new array with shape (n_stokes, n_pix_l, n_pix_m, len(chan_freqs))
            skymodel = da.stack(interp_stokes, axis=0)
    else:
        expand_freq_dim = nchan > 1

    skymodel = StokesDataFits(fds.coords["STOKES"], dim_idx=0, data=skymodel)
    # The stokes parameters in this class will be transposed to the correct basis.

    predict_image = skymodel.get_brightness_matrix(ncorr, linear_pol_basis=basis == "linear")
    predict_nchan = 1 if expand_freq_dim else nchan
    # first transpose stokes axis to the end,
    predict_image = np.transpose(predict_image, (1, 2, 3, 0))
    # then reshape predict_image to im_to_vis expectations
    reshaped_predict_image = predict_image.reshape(n_pix_l * n_pix_m, predict_nchan, ncorr)

    # get only pixels with brightness > tol
    tol_mask = np.any(np.abs(reshaped_predict_image) > tol, axis=(1, 2))
    non_zero_predict_image = reshaped_predict_image[tol_mask]

    # decide whether image is sparse enough for DFT
    sparsity = 1 - (non_zero_predict_image.size / predict_image.size)

    print(f"ra_grid:{ra_grid}, dec_grid:{dec_grid}")
    if use_dft is None:
        if sparsity >= 0.8:
            log.info(
                f"More than 80% of pixels have intensity < {(tol * 1e6):.2f} μJy. "
<<<<<<< HEAD
                "DFT will be used for visibility prediction."
                f"More than 80% of pixels have intensity < {(tol * 1e6):.2f} μJy. "
=======
>>>>>>> bc741929
                "DFT will be used for visibility prediction."
            )
            use_dft = True
            non_zero_lm = compute_lm_coords(
                phase_centre,
                n_pix_l,
                n_pix_m,
                ra_grid,
                dec_grid,
                tol_mask,
            )
            return ObjDict(
                {
                    "image": non_zero_predict_image,
                    "lm": non_zero_lm,
                    "is_polarised": skymodel.is_polarised,
                    "expand_freq_dim": expand_freq_dim,
                    "use_dft": use_dft,
                    "ra_pixel_size": None,
                    "dec_pixel_size": None,
                }
            )
        else:
            log.info(
                f"More than 20% of pixels have intensity > {(tol * 1e6):.2f} μJy. "
                "FFT will be used for visibility prediction."
            )
            use_dft = False

            return ObjDict(
                {
                    "image": predict_image,
                    "lm": None,
                    "is_polarised": skymodel.is_polarised,
                    "expand_freq_dim": expand_freq_dim,
                    "use_dft": use_dft,
                    "ra_pixel_size": ra_pixel_size,
                    "dec_pixel_size": dec_pixel_size,
                }
            )
    else:
        log.info(f"Filtered out {sparsity * 100:.2f}% of pixels using {(tol * 1e6):.2f}-μJy tolerance.")
        non_zero_lm = compute_lm_coords(phase_centre, n_pix_l, n_pix_m, ra_grid, dec_grid, tol_mask)

        return ObjDict(
            {
                "image": non_zero_predict_image,
                "lm": non_zero_lm,
                "is_polarised": skymodel.is_polarised,
                "expand_freq_dim": expand_freq_dim,
                "use_dft": use_dft,
                "ra_pixel_size": None,
                "dec_pixel_size": None,
            }
        )<|MERGE_RESOLUTION|>--- conflicted
+++ resolved
@@ -155,11 +155,7 @@
         stokes (Union[int,str]): Stokes parameter to use (0 = I, 1 = Q, 2 = U, 3 = V). If 'all',
             all Stokes parameters are used.
         stack_axis (str|Dict): Stack FITS images along this axis if multiple input images given.
-<<<<<<< HEAD
             If Dict, then these should be options to 'fitstoolz.reader.FitsData.add_axis()'
-=======
-        If Dict, then these should be options to 'fitstoolz.reader.FitsData.add_axis()'
->>>>>>> bc741929
         interpolation (str): Interpolation along frequency if there's a grid mismatch between the FITS image and MS
     Returns:
         predict_image (np.ndarray): pixel-by-pixel brightness matrix for each channel and correlation
@@ -339,11 +335,6 @@
         if sparsity >= 0.8:
             log.info(
                 f"More than 80% of pixels have intensity < {(tol * 1e6):.2f} μJy. "
-<<<<<<< HEAD
-                "DFT will be used for visibility prediction."
-                f"More than 80% of pixels have intensity < {(tol * 1e6):.2f} μJy. "
-=======
->>>>>>> bc741929
                 "DFT will be used for visibility prediction."
             )
             use_dft = True
