--- conflicted
+++ resolved
@@ -1,24 +1,14 @@
+# Frequently used constants are defined here
 # Frequently used constants are defined here
 import numpy as np
 
 PI = np.pi
 C = 2.99792458e8
-<<<<<<< HEAD
-=======
-<<<<<<< HEAD
-FWHM = 2* np.sqrt(2 * np.log(2)) #fwhm constant 
-=======
->>>>>>> dfb48fd6
-# fwhm constant 
+# fwhm constant
 FWHM_E = np.sqrt(2 * np.log(2))
-#Earth's semi major axis.
-earth_emaj = 6378137. #[m]
-#Earth's first numerical eccentricity
+# Earth's semi major axis.
+earth_emaj = 6378137.0  # [m]
+# Earth's first numerical eccentricity
 esq = 0.00669437999014
 
-<<<<<<< HEAD
-hour_angle = PI/12
-=======
-hour_angle = PI/12
->>>>>>> frequency_axis_1
->>>>>>> dfb48fd6
+hour_angle = PI / 12