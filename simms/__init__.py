--- conflicted
+++ resolved
@@ -1,11 +1,6 @@
 import os
 import logging
 from importlib import metadata
-<<<<<<< HEAD
-
-__version__ = metadata.version(__package__)
-=======
->>>>>>> ffac2b90
 
 SCHEMADIR = os.path.join(__path__[0], "schemas")
 
