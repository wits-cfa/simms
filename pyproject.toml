[tool.poetry]
name = "simms"
version = "2.0beta1"
description = "Simms 2.0. Tool for end-to-end simulations of radio inteferometer observations"
authors = [
    "Sphesihle Makhathini <sphemakh@gmail.com>",
    "Mika Naidoo",
    "Mukundi Ramanyimi",
    "Shibre Semane",
    ]
readme = "README.md"
license = "GNU GPL v2"
include = [{ path = "tests" }]
packages = [{ include = "simms" }]

[tool.poetry.dependencies]
<<<<<<< HEAD
python = "^3.9"
numpy = "^1.25.0"
matplotlib = "*"
stimela = {git = "https://github.com/caracal-pipeline/stimela.git", branch="master"}

[tool.poetry.scripts]
skysim = "simms.parser_config.skysim:runit"
=======
python = "^3.8"
numpy = "*"
click = "^8.1.3"
dask-ms = "^0.2.18"
pyyaml = "*"
ephem = "^4.1"
omegaconf = "^2.1.0" #newly added
stimela = ">=2.0"

[tool.poetry.scripts]
skysim = "simms.parser_config.skysim:runit"

>>>>>>> ffac2b90

[build-system]
requires = ["setuptools", "poetry-core"]
build-backend = "poetry.core.masonry.api"


[tool.poetry.group.tests]
optional = true
[tool.poetry.group.tests.dependencies]
pytest = "^7.1.3"
flake8 = "*"


[tool.poetry.group.docs]
optional = true
[tool.poetry.group.docs.dependencies]
Sphinx = "^5.3.0"
sphinx-copybutton = "^0.5.0"
furo = "^2022.9.15"<|MERGE_RESOLUTION|>--- conflicted
+++ resolved
@@ -14,15 +14,6 @@
 packages = [{ include = "simms" }]
 
 [tool.poetry.dependencies]
-<<<<<<< HEAD
-python = "^3.9"
-numpy = "^1.25.0"
-matplotlib = "*"
-stimela = {git = "https://github.com/caracal-pipeline/stimela.git", branch="master"}
-
-[tool.poetry.scripts]
-skysim = "simms.parser_config.skysim:runit"
-=======
 python = "^3.8"
 numpy = "*"
 click = "^8.1.3"
@@ -35,7 +26,6 @@
 [tool.poetry.scripts]
 skysim = "simms.parser_config.skysim:runit"
 
->>>>>>> ffac2b90
 
 [build-system]
 requires = ["setuptools", "poetry-core"]
@@ -47,6 +37,7 @@
 [tool.poetry.group.tests.dependencies]
 pytest = "^7.1.3"
 flake8 = "*"
+matplotlib = "*"
 
 
 [tool.poetry.group.docs]
